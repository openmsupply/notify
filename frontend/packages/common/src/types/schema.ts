export type Maybe<T> = T | null;
export type InputMaybe<T> = Maybe<T>;
export type Exact<T extends { [key: string]: unknown }> = { [K in keyof T]: T[K] };
export type MakeOptional<T, K extends keyof T> = Omit<T, K> & { [SubKey in K]?: Maybe<T[SubKey]> };
export type MakeMaybe<T, K extends keyof T> = Omit<T, K> & { [SubKey in K]: Maybe<T[SubKey]> };
export type MakeEmpty<T extends { [key: string]: unknown }, K extends keyof T> = { [_ in K]?: never };
export type Incremental<T> = T | { [P in keyof T]?: P extends ' $fragmentName' | '__typename' ? T[P] : never };
/** All built-in and custom scalars, mapped to their actual values */
export type Scalars = {
  ID: { input: string; output: string; }
  String: { input: string; output: string; }
  Boolean: { input: boolean; output: boolean; }
  Int: { input: number; output: number; }
  Float: { input: number; output: number; }
  DateTime: { input: string; output: string; }
};

export type AcceptUserInviteInput = {
  displayName: Scalars['String']['input'];
  password: Scalars['String']['input'];
  username: Scalars['String']['input'];
};

export type AccessDenied = LogoutErrorInterface & {
  __typename: 'AccessDenied';
  description: Scalars['String']['output'];
  fullError: Scalars['String']['output'];
};

export type AddRecipientToListInput = {
  recipientId: Scalars['String']['input'];
  recipientListId: Scalars['String']['input'];
};

export type AuthToken = {
  __typename: 'AuthToken';
  /** Bearer token */
  token: Scalars['String']['output'];
};

export type AuthTokenError = {
  __typename: 'AuthTokenError';
  error: AuthTokenErrorInterface;
};

export type AuthTokenErrorInterface = {
  description: Scalars['String']['output'];
};

export type AuthTokenResponse = AuthToken | AuthTokenError;

export enum ConfigKind {
  ColdChain = 'COLD_CHAIN',
  Scheduled = 'SCHEDULED'
}

export enum ConfigStatus {
  Disabled = 'DISABLED',
  Enabled = 'ENABLED'
}

export type CreateNotificationConfigInput = {
  id: Scalars['String']['input'];
  kind: ConfigKind;
  title: Scalars['String']['input'];
};

export type CreateRecipientInput = {
  id: Scalars['String']['input'];
  name: Scalars['String']['input'];
  notificationType: NotificationTypeNode;
  toAddress: Scalars['String']['input'];
};

export type CreateRecipientListInput = {
  description: Scalars['String']['input'];
  id: Scalars['String']['input'];
  name: Scalars['String']['input'];
};

export type CreateRecipientResponse = RecipientNode;

export type CreateSqlRecipientListInput = {
  description: Scalars['String']['input'];
  id: Scalars['String']['input'];
  name: Scalars['String']['input'];
  parameters: Array<Scalars['String']['input']>;
  query: Scalars['String']['input'];
};

export type CreateUserAccountInput = {
  displayName?: InputMaybe<Scalars['String']['input']>;
  email?: InputMaybe<Scalars['String']['input']>;
  id: Scalars['String']['input'];
  password: Scalars['String']['input'];
  permissions: Array<PermissionNode>;
  username: Scalars['String']['input'];
};

export type CreateUserAccountResponse = UserAccountNode;

export type DatabaseError = RefreshTokenErrorInterface & {
  __typename: 'DatabaseError';
  description: Scalars['String']['output'];
  fullError: Scalars['String']['output'];
};

export type DeleteNotificationConfigResponse = DeleteResponse;

export type DeleteRecipientListResponse = DeleteResponse;

export type DeleteRecipientResponse = DeleteResponse;

export type DeleteResponse = {
  __typename: 'DeleteResponse';
  id: Scalars['String']['output'];
};

export type DeleteSqlRecipientListResponse = DeleteResponse;

export type DeleteUserAccountResponse = DeleteResponse;

export type EqualFilterConfigKindInput = {
  equalAny?: InputMaybe<Array<ConfigKind>>;
  equalTo?: InputMaybe<ConfigKind>;
  notEqualTo?: InputMaybe<ConfigKind>;
};

export type EqualFilterConfigStatusInput = {
  equalAny?: InputMaybe<Array<ConfigStatus>>;
  equalTo?: InputMaybe<ConfigStatus>;
  notEqualTo?: InputMaybe<ConfigStatus>;
};

export type EqualFilterLogTypeInput = {
  equalAny?: InputMaybe<Array<LogNodeType>>;
  equalTo?: InputMaybe<LogNodeType>;
  notEqualTo?: InputMaybe<LogNodeType>;
};

export type EqualFilterNotificationTypeInput = {
  equalAny?: InputMaybe<Array<NotificationTypeNode>>;
  equalTo?: InputMaybe<NotificationTypeNode>;
  notEqualTo?: InputMaybe<NotificationTypeNode>;
};

export type EqualFilterStringInput = {
  equalAny?: InputMaybe<Array<Scalars['String']['input']>>;
  equalTo?: InputMaybe<Scalars['String']['input']>;
  notEqualTo?: InputMaybe<Scalars['String']['input']>;
};

export type FullMutation = {
  __typename: 'FullMutation';
  /** Updates user account based on a token and their information (Response to initiate_user_invite) */
  acceptUserInvite: InviteUserResponse;
  addRecipientToList: ModifyRecipientListMembersResponse;
  createNotificationConfig: ModifyNotificationConfigResponse;
  createRecipient: CreateRecipientResponse;
  createRecipientList: ModifyRecipientListResponse;
  createSqlRecipientList: ModifySqlRecipientListResponse;
  createUserAccount: CreateUserAccountResponse;
  deleteNotificationConfig: DeleteNotificationConfigResponse;
  deleteRecipient: DeleteRecipientResponse;
  deleteRecipientList: DeleteRecipientListResponse;
  deleteSqlRecipientList: DeleteSqlRecipientListResponse;
  deleteUserAccount: DeleteUserAccountResponse;
  /**
   * Initiates the password reset flow for a user based on email address
   * The user will receive an email with a link to reset their password
   */
  initiatePasswordReset: PasswordResetResponse;
  /** Invites a new user to the system */
  initiateUserInvite: InviteUserResponse;
  removeRecipientFromList: ModifyRecipientListMembersResponse;
  /** Resets the password for a user based on the password reset token */
  resetPasswordUsingToken: PasswordResetResponse;
  sendTestTelegramMessage: TelegramMessageResponse;
  updateNotificationConfig: ModifyNotificationConfigResponse;
  updateRecipient: UpdateRecipientResponse;
  updateRecipientList: ModifyRecipientListResponse;
  updateSqlRecipientList: ModifySqlRecipientListResponse;
  updateUserAccount: UpdateUserAccountResponse;
  /** Validates Password Reset Token */
  validatePasswordResetToken: PasswordResetResponse;
};


export type FullMutationAcceptUserInviteArgs = {
  input: AcceptUserInviteInput;
  token: Scalars['String']['input'];
};


export type FullMutationAddRecipientToListArgs = {
  input: AddRecipientToListInput;
};


export type FullMutationCreateNotificationConfigArgs = {
  input: CreateNotificationConfigInput;
};


export type FullMutationCreateRecipientArgs = {
  input: CreateRecipientInput;
};


export type FullMutationCreateRecipientListArgs = {
  input: CreateRecipientListInput;
};


export type FullMutationCreateSqlRecipientListArgs = {
  input: CreateSqlRecipientListInput;
};


export type FullMutationCreateUserAccountArgs = {
  input: CreateUserAccountInput;
};


export type FullMutationDeleteNotificationConfigArgs = {
  id: Scalars['String']['input'];
};


export type FullMutationDeleteRecipientArgs = {
  recipientId: Scalars['String']['input'];
};


export type FullMutationDeleteRecipientListArgs = {
  recipientListId: Scalars['String']['input'];
};


export type FullMutationDeleteSqlRecipientListArgs = {
  sqlRecipientListId: Scalars['String']['input'];
};


export type FullMutationDeleteUserAccountArgs = {
  userAccountId: Scalars['String']['input'];
};


export type FullMutationInitiatePasswordResetArgs = {
  email: Scalars['String']['input'];
};


export type FullMutationInitiateUserInviteArgs = {
  input: InviteUserInput;
};


export type FullMutationRemoveRecipientFromListArgs = {
  input: RemoveRecipientFromListInput;
};


export type FullMutationResetPasswordUsingTokenArgs = {
  password: Scalars['String']['input'];
  token: Scalars['String']['input'];
};


export type FullMutationSendTestTelegramMessageArgs = {
  chatId: Scalars['String']['input'];
};


export type FullMutationUpdateNotificationConfigArgs = {
  input: UpdateNotificationConfigInput;
};


export type FullMutationUpdateRecipientArgs = {
  input: UpdateRecipientInput;
};


export type FullMutationUpdateRecipientListArgs = {
  input: UpdateRecipientListInput;
};


export type FullMutationUpdateSqlRecipientListArgs = {
  input: UpdateSqlRecipientListInput;
};


export type FullMutationUpdateUserAccountArgs = {
  input: UpdateUserAccountInput;
};


export type FullMutationValidatePasswordResetTokenArgs = {
  token: Scalars['String']['input'];
};

export type FullQuery = {
  __typename: 'FullQuery';
  apiVersion: Scalars['String']['output'];
  /**
   * Retrieves a new auth bearer and refresh token
   * The refresh token is returned as a cookie
   */
  authToken: AuthTokenResponse;
  logout: LogoutResponse;
  logs: LogResponse;
  me: UserResponse;
  notificationConfigs: NotificationConfigsResponse;
  /** Query "recipient_list" entries */
  recipientLists: RecipientListsResponse;
  /** Query "recipient" entries */
  recipients: RecipientsResponse;
  /**
   * Retrieves a new auth bearer and refresh token
   * The refresh token is returned as a cookie
   */
  refreshToken: RefreshTokenResponse;
  runSqlQuery: Scalars['String']['output'];
  /** Query "sql_recipient_list" entries */
  sqlRecipientLists: SqlRecipientListsResponse;
  telegramBotName: Scalars['String']['output'];
  testSqlRecipientListQuery: RecipientsResponse;
  /** Query "user_accounts" entries */
  userAccounts: UserAccountsResponse;
};


export type FullQueryAuthTokenArgs = {
  password: Scalars['String']['input'];
  username: Scalars['String']['input'];
};


export type FullQueryLogsArgs = {
  filter?: InputMaybe<LogFilterInput>;
  page?: InputMaybe<PaginationInput>;
  sort?: InputMaybe<Array<LogSortInput>>;
};


export type FullQueryNotificationConfigsArgs = {
  filter?: InputMaybe<NotificationConfigFilterInput>;
  page?: InputMaybe<PaginationInput>;
  sort?: InputMaybe<Array<NotificationConfigSortInput>>;
};


export type FullQueryRecipientListsArgs = {
  filter?: InputMaybe<RecipientListFilterInput>;
  page?: InputMaybe<PaginationInput>;
  sort?: InputMaybe<Array<RecipientListSortInput>>;
};


export type FullQueryRecipientsArgs = {
  filter?: InputMaybe<RecipientFilterInput>;
  page?: InputMaybe<PaginationInput>;
  sort?: InputMaybe<Array<RecipientSortInput>>;
};


export type FullQueryRunSqlQueryArgs = {
  sqlQuery: Scalars['String']['input'];
};


export type FullQuerySqlRecipientListsArgs = {
  filter?: InputMaybe<RecipientListFilterInput>;
  page?: InputMaybe<PaginationInput>;
  sort?: InputMaybe<Array<RecipientListSortInput>>;
};


export type FullQueryTestSqlRecipientListQueryArgs = {
  params: Scalars['String']['input'];
  query: Scalars['String']['input'];
};


export type FullQueryUserAccountsArgs = {
  filter?: InputMaybe<UserAccountFilterInput>;
  page?: InputMaybe<PaginationInput>;
  sort?: InputMaybe<Array<UserAccountSortInput>>;
};

export type IdResponse = {
  __typename: 'IdResponse';
  id: Scalars['String']['output'];
};

export type InternalError = LogoutErrorInterface & RefreshTokenErrorInterface & {
  __typename: 'InternalError';
  description: Scalars['String']['output'];
  fullError: Scalars['String']['output'];
};

export type InvalidCredentials = AuthTokenErrorInterface & {
  __typename: 'InvalidCredentials';
  description: Scalars['String']['output'];
};

export type InvalidToken = RefreshTokenErrorInterface & {
  __typename: 'InvalidToken';
  description: Scalars['String']['output'];
};

export type InviteUserInput = {
  displayName: Scalars['String']['input'];
  email: Scalars['String']['input'];
  permissions: Array<PermissionNode>;
  username: Scalars['String']['input'];
};

export type InviteUserResponse = InviteUserResponseMessage;

export type InviteUserResponseMessage = {
  __typename: 'InviteUserResponseMessage';
  message: Scalars['String']['output'];
};

export type LogConnector = {
  __typename: 'LogConnector';
  nodes: Array<LogNode>;
  totalCount: Scalars['Int']['output'];
};

export type LogFilterInput = {
  id?: InputMaybe<EqualFilterStringInput>;
  recordId?: InputMaybe<EqualFilterStringInput>;
  recordType?: InputMaybe<EqualFilterLogTypeInput>;
  userId?: InputMaybe<EqualFilterStringInput>;
};

export type LogNode = {
  __typename: 'LogNode';
  datetime: Scalars['DateTime']['output'];
  id: Scalars['String']['output'];
  recordId?: Maybe<Scalars['String']['output']>;
  recordType: LogNodeType;
  user?: Maybe<UserAccountNode>;
};

export enum LogNodeType {
  NotificationConfigCreated = 'NOTIFICATION_CONFIG_CREATED',
  NotificationConfigUpdated = 'NOTIFICATION_CONFIG_UPDATED',
  RecipientAddedToList = 'RECIPIENT_ADDED_TO_LIST',
  RecipientCreated = 'RECIPIENT_CREATED',
  RecipientListCreated = 'RECIPIENT_LIST_CREATED',
  RecipientListUpdated = 'RECIPIENT_LIST_UPDATED',
  RecipientRemovedFromList = 'RECIPIENT_REMOVED_FROM_LIST',
  RecipientUpdated = 'RECIPIENT_UPDATED',
  SqlRecipientListCreated = 'SQL_RECIPIENT_LIST_CREATED',
  SqlRecipientListUpdated = 'SQL_RECIPIENT_LIST_UPDATED',
  UserAccountCreated = 'USER_ACCOUNT_CREATED',
  UserAccountPasswordResetInitiated = 'USER_ACCOUNT_PASSWORD_RESET_INITIATED',
  UserAccountUpdated = 'USER_ACCOUNT_UPDATED',
  UserLoggedIn = 'USER_LOGGED_IN'
}

export type LogResponse = LogConnector;

export enum LogSortFieldInput {
  Datetime = 'datetime',
  Id = 'id',
  LogType = 'logType',
  RecordId = 'recordId',
  UserId = 'userId'
}

export type LogSortInput = {
  /**
   * Sort query result is sorted descending or ascending (if not provided the default is
   * ascending)
   */
  desc?: InputMaybe<Scalars['Boolean']['input']>;
  /** Sort query result by `key` */
  key: LogSortFieldInput;
};

export type Logout = {
  __typename: 'Logout';
  /** User id of the logged out user */
  userId: Scalars['String']['output'];
};

export type LogoutError = {
  __typename: 'LogoutError';
  error: LogoutErrorInterface;
};

export type LogoutErrorInterface = {
  description: Scalars['String']['output'];
};

export type LogoutResponse = Logout | LogoutError;

export type ModifyNotificationConfigResponse = NotificationConfigNode;

export type ModifyRecipientListMembersResponse = IdResponse;

export type ModifyRecipientListResponse = RecipientListNode;

export type ModifySqlRecipientListResponse = SqlRecipientListNode;

export type NoRefreshTokenProvided = RefreshTokenErrorInterface & {
  __typename: 'NoRefreshTokenProvided';
  description: Scalars['String']['output'];
};

export type NotARefreshToken = RefreshTokenErrorInterface & {
  __typename: 'NotARefreshToken';
  description: Scalars['String']['output'];
};

export type NotificationConfigConnector = {
  __typename: 'NotificationConfigConnector';
  nodes: Array<NotificationConfigNode>;
  totalCount: Scalars['Int']['output'];
};

export type NotificationConfigFilterInput = {
  id?: InputMaybe<EqualFilterStringInput>;
  kind?: InputMaybe<EqualFilterConfigKindInput>;
  search?: InputMaybe<Scalars['String']['input']>;
  status?: InputMaybe<EqualFilterConfigStatusInput>;
  title?: InputMaybe<StringFilterInput>;
};

export type NotificationConfigNode = {
  __typename: 'NotificationConfigNode';
  auditLogs: Array<LogNode>;
  configurationData: Scalars['String']['output'];
  id: Scalars['String']['output'];
  kind: ConfigKind;
<<<<<<< HEAD
  status: ConfigStatus;
=======
  parameters: Scalars['String']['output'];
>>>>>>> cb0d27ca
  title: Scalars['String']['output'];
};

export enum NotificationConfigSortFieldInput {
  Title = 'title'
}

export type NotificationConfigSortInput = {
  /**
   * Sort query result is sorted descending or ascending (if not provided the default is
   * ascending)
   */
  desc?: InputMaybe<Scalars['Boolean']['input']>;
  /** Sort query result by `key` */
  key: NotificationConfigSortFieldInput;
};

export type NotificationConfigsResponse = NotificationConfigConnector;

export enum NotificationTypeNode {
  Email = 'EMAIL',
  Telegram = 'TELEGRAM',
  Unknown = 'UNKNOWN'
}

/**
 * Pagination input.
 *
 * Option to limit the number of returned items and/or queries large lists in "pages".
 */
export type PaginationInput = {
  /** Max number of returned items */
  first?: InputMaybe<Scalars['Int']['input']>;
  /** First returned item is at the `offset` position in the full list */
  offset?: InputMaybe<Scalars['Int']['input']>;
};

export type PasswordResetResponse = PasswordResetResponseMessage;

export type PasswordResetResponseMessage = {
  __typename: 'PasswordResetResponseMessage';
  message: Scalars['String']['output'];
};

export enum PermissionNode {
  Reader = 'READER',
  ServerAdmin = 'SERVER_ADMIN'
}

export type RecipientConnector = {
  __typename: 'RecipientConnector';
  nodes: Array<RecipientNode>;
  totalCount: Scalars['Int']['output'];
};

export type RecipientFilterInput = {
  id?: InputMaybe<EqualFilterStringInput>;
  notificationType?: InputMaybe<EqualFilterNotificationTypeInput>;
  search?: InputMaybe<Scalars['String']['input']>;
  toAddress?: InputMaybe<StringFilterInput>;
};

export type RecipientListConnector = {
  __typename: 'RecipientListConnector';
  nodes: Array<RecipientListNode>;
  totalCount: Scalars['Int']['output'];
};

export type RecipientListFilterInput = {
  id?: InputMaybe<EqualFilterStringInput>;
  name?: InputMaybe<StringFilterInput>;
  search?: InputMaybe<Scalars['String']['input']>;
};

export type RecipientListNode = {
  __typename: 'RecipientListNode';
  auditLogs: Array<LogNode>;
  description: Scalars['String']['output'];
  id: Scalars['String']['output'];
  name: Scalars['String']['output'];
  recipients: Array<RecipientNode>;
};

export enum RecipientListSortFieldInput {
  Name = 'name'
}

export type RecipientListSortInput = {
  /**
   * Sort query result is sorted descending or ascending (if not provided the default is
   * ascending)
   */
  desc?: InputMaybe<Scalars['Boolean']['input']>;
  /** Sort query result by `key` */
  key: RecipientListSortFieldInput;
};

export type RecipientListsResponse = RecipientListConnector;

export type RecipientNode = {
  __typename: 'RecipientNode';
  auditLogs: Array<LogNode>;
  id: Scalars['String']['output'];
  name: Scalars['String']['output'];
  notificationType: NotificationTypeNode;
  toAddress: Scalars['String']['output'];
};

export enum RecipientSortFieldInput {
  Name = 'name',
  ToAddress = 'toAddress'
}

export type RecipientSortInput = {
  /**
   * Sort query result is sorted descending or ascending (if not provided the default is
   * ascending)
   */
  desc?: InputMaybe<Scalars['Boolean']['input']>;
  /** Sort query result by `key` */
  key: RecipientSortFieldInput;
};

export type RecipientsResponse = RecipientConnector;

export type RefreshToken = {
  __typename: 'RefreshToken';
  /** New Bearer token */
  token: Scalars['String']['output'];
};

export type RefreshTokenError = {
  __typename: 'RefreshTokenError';
  error: RefreshTokenErrorInterface;
};

export type RefreshTokenErrorInterface = {
  description: Scalars['String']['output'];
};

export type RefreshTokenResponse = RefreshToken | RefreshTokenError;

export type RemoveRecipientFromListInput = {
  recipientId: Scalars['String']['input'];
  recipientListId: Scalars['String']['input'];
};

export type SimpleStringFilterInput = {
  /** Search term must be an exact match (case sensitive) */
  equalTo?: InputMaybe<Scalars['String']['input']>;
  /** Search term must be included in search candidate (case insensitive) */
  like?: InputMaybe<Scalars['String']['input']>;
};

export type SqlRecipientListConnector = {
  __typename: 'SqlRecipientListConnector';
  nodes: Array<SqlRecipientListNode>;
  totalCount: Scalars['Int']['output'];
};

export type SqlRecipientListNode = {
  __typename: 'SqlRecipientListNode';
  auditLogs: Array<LogNode>;
  description: Scalars['String']['output'];
  id: Scalars['String']['output'];
  name: Scalars['String']['output'];
  parameters: Array<Scalars['String']['output']>;
  query: Scalars['String']['output'];
};

export type SqlRecipientListsResponse = SqlRecipientListConnector;

export type StringFilterInput = {
  endsWith?: InputMaybe<Scalars['String']['input']>;
  equalAny?: InputMaybe<Array<Scalars['String']['input']>>;
  /** Search term must be an exact match (case sensitive) */
  equalTo?: InputMaybe<Scalars['String']['input']>;
  isNull?: InputMaybe<Scalars['Boolean']['input']>;
  /** Search term must be included in search candidate (case insensitive) */
  like?: InputMaybe<Scalars['String']['input']>;
  notEqualAll?: InputMaybe<Array<Scalars['String']['input']>>;
  notEqualTo?: InputMaybe<Scalars['String']['input']>;
  startsWith?: InputMaybe<Scalars['String']['input']>;
};

export type TelegramMessageNode = {
  __typename: 'TelegramMessageNode';
  chatId: Scalars['String']['output'];
  chatName: Scalars['String']['output'];
  message: Scalars['String']['output'];
  username: Scalars['String']['output'];
};

export type TelegramMessageResponse = TelegramMessageNode;

export type TokenExpired = RefreshTokenErrorInterface & {
  __typename: 'TokenExpired';
  description: Scalars['String']['output'];
};

export type UpdateNotificationConfigInput = {
  configurationData?: InputMaybe<Scalars['String']['input']>;
  id: Scalars['String']['input'];
<<<<<<< HEAD
  status: ConfigStatus;
=======
  parameters?: InputMaybe<Scalars['String']['input']>;
>>>>>>> cb0d27ca
  title?: InputMaybe<Scalars['String']['input']>;
};

export type UpdateRecipientInput = {
  id: Scalars['String']['input'];
  name?: InputMaybe<Scalars['String']['input']>;
  toAddress?: InputMaybe<Scalars['String']['input']>;
};

export type UpdateRecipientListInput = {
  description?: InputMaybe<Scalars['String']['input']>;
  id: Scalars['String']['input'];
  name?: InputMaybe<Scalars['String']['input']>;
};

export type UpdateRecipientResponse = RecipientNode;

export type UpdateSqlRecipientListInput = {
  description?: InputMaybe<Scalars['String']['input']>;
  id: Scalars['String']['input'];
  name?: InputMaybe<Scalars['String']['input']>;
  parameters?: InputMaybe<Array<Scalars['String']['input']>>;
  query?: InputMaybe<Scalars['String']['input']>;
};

export type UpdateUserAccountInput = {
  displayName?: InputMaybe<Scalars['String']['input']>;
  email?: InputMaybe<Scalars['String']['input']>;
  id: Scalars['String']['input'];
  password?: InputMaybe<Scalars['String']['input']>;
  permissions?: InputMaybe<Array<PermissionNode>>;
  username?: InputMaybe<Scalars['String']['input']>;
};

export type UpdateUserAccountResponse = UserAccountNode;

export type UserAccountConnector = {
  __typename: 'UserAccountConnector';
  nodes: Array<UserAccountNode>;
  totalCount: Scalars['Int']['output'];
};

export type UserAccountFilterInput = {
  displayName?: InputMaybe<SimpleStringFilterInput>;
  id?: InputMaybe<EqualFilterStringInput>;
  search?: InputMaybe<Scalars['String']['input']>;
  username?: InputMaybe<SimpleStringFilterInput>;
};

export type UserAccountNode = {
  __typename: 'UserAccountNode';
  auditLogs: Array<LogNode>;
  displayName: Scalars['String']['output'];
  email?: Maybe<Scalars['String']['output']>;
  id: Scalars['String']['output'];
  permissions: Array<PermissionNode>;
  username: Scalars['String']['output'];
};

export enum UserAccountSortFieldInput {
  DisplayName = 'displayName',
  Username = 'username'
}

export type UserAccountSortInput = {
  /**
   * Sort query result is sorted descending or ascending (if not provided the default is
   * ascending)
   */
  desc?: InputMaybe<Scalars['Boolean']['input']>;
  /** Sort query result by `key` */
  key: UserAccountSortFieldInput;
};

export type UserAccountsResponse = UserAccountConnector;

export type UserResponse = UserAccountNode;<|MERGE_RESOLUTION|>--- conflicted
+++ resolved
@@ -540,11 +540,8 @@
   configurationData: Scalars['String']['output'];
   id: Scalars['String']['output'];
   kind: ConfigKind;
-<<<<<<< HEAD
+  parameters: Scalars['String']['output'];
   status: ConfigStatus;
-=======
-  parameters: Scalars['String']['output'];
->>>>>>> cb0d27ca
   title: Scalars['String']['output'];
 };
 
@@ -748,11 +745,8 @@
 export type UpdateNotificationConfigInput = {
   configurationData?: InputMaybe<Scalars['String']['input']>;
   id: Scalars['String']['input'];
-<<<<<<< HEAD
-  status: ConfigStatus;
-=======
   parameters?: InputMaybe<Scalars['String']['input']>;
->>>>>>> cb0d27ca
+  status?: InputMaybe<ConfigStatus>;
   title?: InputMaybe<Scalars['String']['input']>;
 };
 
