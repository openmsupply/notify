import { ConfigKind } from '@common/types';
import { NotificationConfigRowFragment } from './api';
import { KeyedParams } from '@common/utils';

type BaseConfig = Pick<
  NotificationConfigRowFragment,
<<<<<<< HEAD
  'id' | 'kind' | 'title' | 'status'
=======
  'id' | 'kind' | 'title' | 'parameters'
>>>>>>> cb0d27ca
>;

export interface BaseNotificationConfig extends BaseConfig {
  recipientIds: string[];
  recipientListIds: string[];
  sqlRecipientListIds: string[];
  parsedParameters: KeyedParams;
}

export interface CCNotification extends BaseNotificationConfig {
  kind: ConfigKind;
  highTemp: boolean;
  lowTemp: boolean;
  confirmOk: boolean;
  remind: boolean;
  reminderInterval: number;
  reminderUnits: 'seconds' | 'minutes' | 'hours';
  locationIds: string[];
}

export interface ScheduledNotification extends BaseNotificationConfig {
  kind: ConfigKind;
  parameters: string; // JSON for now
  scheduleFrequency: string;
  scheduleStartTime: Date;
  subjectTemplate: string;
  bodyTemplate: string;
  sqlQueries: string[];
}<|MERGE_RESOLUTION|>--- conflicted
+++ resolved
@@ -4,11 +4,7 @@
 
 type BaseConfig = Pick<
   NotificationConfigRowFragment,
-<<<<<<< HEAD
-  'id' | 'kind' | 'title' | 'status'
-=======
-  'id' | 'kind' | 'title' | 'parameters'
->>>>>>> cb0d27ca
+  'id' | 'kind' | 'title' | 'status' | 'parameters'
 >;
 
 export interface BaseNotificationConfig extends BaseConfig {
