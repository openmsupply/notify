--- conflicted
+++ resolved
@@ -1,7 +1,10 @@
-import { ConfigKind, ConfigStatus } from '@common/types';
+import { ConfigKind } from '@common/types';
 import { NotificationConfigRowFragment } from './api';
 
-type BaseConfig = Pick<NotificationConfigRowFragment, 'id' | 'kind' | 'title' | 'status'>;
+type BaseConfig = Pick<
+  NotificationConfigRowFragment,
+  'id' | 'kind' | 'title' | 'status'
+>;
 
 export interface BaseNotificationConfig extends BaseConfig {
   recipientIds: string[];
@@ -18,10 +21,7 @@
   reminderUnits: 'seconds' | 'minutes' | 'hours';
   locationIds: string[];
 }
-<<<<<<< HEAD
 
-=======
->>>>>>> d37c7017
 export interface ScheduledNotification extends BaseNotificationConfig {
   kind: ConfigKind;
   parameters: string; // JSON for now
