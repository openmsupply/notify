--- conflicted
+++ resolved
@@ -43,16 +43,12 @@
   recipientIds: [],
   sqlRecipientListIds: [],
   parameters: '{}',
-<<<<<<< HEAD
-=======
   parsedParameters: {},
->>>>>>> cb0d27ca
   scheduleFrequency: 'daily',
   scheduleStartTime: new Date(),
   subjectTemplate: '',
   bodyTemplate: '',
   sqlQueries: [],
-  parsedParameters: {},
 };
 
 export function buildScheduledNotificationInputs(
