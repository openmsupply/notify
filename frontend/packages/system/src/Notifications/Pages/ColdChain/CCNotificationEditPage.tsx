import React, { useEffect, useState } from 'react';
import {
  FnUtils,
  ConfigKind,
  useTranslation,
  useNotification,
  ConfigStatus,
  useParams,
} from '@notify-frontend/common';
import { CCNotificationEditForm } from './CCNotificationEditForm';
import { BaseNotificationEditPage } from '../Base/BaseNotificationEditPage';
import { CCNotification } from '../../types';
import {
  buildColdChainNotificationInputs,
  parseColdChainNotificationConfig,
} from './parseConfig';
import { useUpdateNotificationConfig } from '../../api/hooks/useUpdateNotificationConfig';
import {
  NotificationConfigRowFragment,
  useNotificationConfigs,
} from '../../api';

const createCCNotification = (
  seed: CCNotification | null | undefined
): CCNotification => ({
  id: seed?.id ?? FnUtils.generateUUID(),
  title: seed?.title ?? '',
  kind: seed?.kind ?? ConfigKind.ColdChain,
  highTemp: seed?.highTemp ?? false,
  lowTemp: seed?.lowTemp ?? false,
  confirmOk: seed?.confirmOk ?? false,
  remind: seed?.remind ?? false,
  reminderInterval: seed?.reminderInterval ?? 5,
  reminderUnits: seed?.reminderUnits ?? 'minutes',
  locationIds: seed?.locationIds ?? [],
  recipientIds: seed?.recipientIds ?? [],
  recipientListIds: seed?.recipientListIds ?? [],
<<<<<<< HEAD
  status: seed?.status ?? ConfigStatus.Disabled,
=======
  sqlRecipientListIds: seed?.sqlRecipientListIds ?? [],
  parameters: seed?.parameters ?? '{}',
  parsedParameters: seed?.parsedParameters ?? {},
>>>>>>> cb0d27ca
});

export const CCNotificationEditPage = () => {
  const t = useTranslation('system');
  const { error } = useNotification();
  const parsingErrorSnack = error(t('error.parsing-notification-config'));

  const { id } = useParams<{ id: string }>();

  // Create an empty draft
  const [draft, setDraft] = useState<CCNotification>(() =>
    createCCNotification(null)
  );

  // Get the notification config from the API
  const { data, isLoading } = useNotificationConfigs({
    filterBy: { id: { equalTo: id } },
  });

  useEffect(() => {
    const entity = data?.nodes[0];
    // Once we get the notification config from the API, parse it and load into the draft
    const parsedDraft = parseColdChainNotificationConfig(
      (entity as NotificationConfigRowFragment) ?? null,
      parsingErrorSnack
    );
    setDraft(createCCNotification(parsedDraft));
  }, [data]);

  const { mutateAsync: update, isLoading: updateIsLoading } =
    useUpdateNotificationConfig();

  const onSave = async (draft: CCNotification) => {
    const inputs = buildColdChainNotificationInputs(draft);
    await update({ input: inputs.update });
  };

  const isInvalid =
    !draft.title ||
    // nothing selected
    (!draft.confirmOk && !draft.highTemp && !draft.lowTemp && draft.remind) ||
    // no locations selected
    !draft.locationIds.length ||
    // no recipients selected
    (!draft.recipientListIds.length &&
      !draft.recipientIds.length &&
      !draft.sqlRecipientListIds.length);

  return (
    <BaseNotificationEditPage
      isLoading={isLoading || updateIsLoading}
      isInvalid={isInvalid}
      onSave={onSave}
      draft={draft}
      setDraft={setDraft}
      CustomForm={CCNotificationEditForm}
    />
  );
};<|MERGE_RESOLUTION|>--- conflicted
+++ resolved
@@ -35,13 +35,10 @@
   locationIds: seed?.locationIds ?? [],
   recipientIds: seed?.recipientIds ?? [],
   recipientListIds: seed?.recipientListIds ?? [],
-<<<<<<< HEAD
   status: seed?.status ?? ConfigStatus.Disabled,
-=======
   sqlRecipientListIds: seed?.sqlRecipientListIds ?? [],
   parameters: seed?.parameters ?? '{}',
   parsedParameters: seed?.parsedParameters ?? {},
->>>>>>> cb0d27ca
 });
 
 export const CCNotificationEditPage = () => {
