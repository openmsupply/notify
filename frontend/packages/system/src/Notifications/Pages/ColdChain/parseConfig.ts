--- conflicted
+++ resolved
@@ -66,46 +66,11 @@
   create: CreateNotificationConfigInput;
   update: UpdateNotificationConfigInput;
 } {
-<<<<<<< HEAD
-  const {
-    highTemp,
-    lowTemp,
-    confirmOk,
-    noData,
-    noDataInterval,
-    noDataUnits,
-    remind,
-    reminderInterval,
-    reminderUnits,
-    locationIds,
-    recipientIds,
-    recipientListIds,
-  } = config;
-
-  const input = {
-    id: config.id,
-    title: config.title,
-    configurationData: JSON.stringify({
-      highTemp,
-      lowTemp,
-      confirmOk,
-      noData,
-      noDataInterval,
-      noDataUnits,
-      remind,
-      reminderInterval,
-      reminderUnits,
-      locationIds,
-      recipientIds,
-      recipientListIds,
-    }),
-=======
   const input = {
     id: config.id,
     title: config.title,
     configurationData: JSON.stringify(config),
     parameters: config.parameters,
->>>>>>> cb0d27ca
   };
 
   return {
