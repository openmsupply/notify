--- conflicted
+++ resolved
@@ -88,8 +88,6 @@
     .map(list => list.parameters)
     .flat(1);
 
-<<<<<<< HEAD
-=======
   const allParamsSet = requiredParams.every(param => {
     if (param) {
       return draft.parsedParameters[param] !== undefined; // This allows the user to set the param to an empty string if they edit the field then delete the value
@@ -98,7 +96,6 @@
     }
   });
 
->>>>>>> cb0d27ca
   return (
     <>
       {isLoading ? (
