import React, { FC, useMemo, useState } from 'react';
import Alert from '@mui/material/Alert';
import AlertTitle from '@mui/material/AlertTitle';
import { useDialog } from '@common/hooks';
import { useTranslation } from '@common/intl';

import {
  AutocompleteMultiList,
  AutocompleteOptionRenderer,
  Checkbox,
  DialogButton,
  LoadingButton,
  Tooltip,
} from '@common/components';
import { CheckIcon } from '@common/icons';
import { Grid, NotificationTypeNode } from 'packages/common/src';
import { RecipientRowFragment } from '../../../Recipients/api';
import {
  RecipientListRowFragment,
  SqlRecipientListRowFragment,
} from '../../../Recipients/api/operations.generated';

interface RecipientsModalProps {
  isOpen: boolean;
  recipients: RecipientRowFragment[];
  recipientLists: RecipientListRowFragment[];
  sqlRecipientLists: SqlRecipientListRowFragment[];
  initialSelectedIds: string[];
  onClose: () => void;
  setSelection: (input: {
<<<<<<< HEAD
    recipients: string[];
    recipientLists: string[];
    sqlRecipientLists: string[];
=======
    recipientIds: string[];
    recipientListIds: string[];
    sqlRecipientListIds: string[];
>>>>>>> cb0d27ca
  }) => void;
}

enum RecipientOptionType {
  Telegram = 'telegram',
  Email = 'email',
  Heading = 'heading',
  List = 'list',
}

interface RecipientOption {
  id: string;
  name: string;
  detail: string;
  type: RecipientOptionType;
}

export const RecipientsModal: FC<RecipientsModalProps> = ({
  recipientLists,
  recipients,
  sqlRecipientLists,
  isOpen,
  initialSelectedIds,
  onClose,
  setSelection,
}) => {
  const t = useTranslation(['system', 'host']);
  const [errorMessage, setErrorMessage] = useState('');
  const [selectedIds, setSelectedIds] = useState<string[]>([]);

  const { Modal } = useDialog({ isOpen, onClose });

  const options: RecipientOption[] = useMemo(
    () => [
      {
        id: 'sqlRecipientLists-heading',
        name: `--- ${t('sql-recipient-lists', { ns: 'host' })} ---`,
        detail: '',
        type: RecipientOptionType.Heading,
      },
      ...sqlRecipientLists.map(r => ({
        id: r.id,
        name: r.name,
        detail: r.description,
        type: RecipientOptionType.List,
      })),
      {
        id: 'recipientLists-heading',
        name: `--- ${t('recipient-lists', { ns: 'host' })} ---`,
        detail: '',
        type: RecipientOptionType.Heading,
      },
      ...recipientLists.map(r => ({
        id: r.id,
        name: r.name,
        detail: r.description,
        type: RecipientOptionType.List,
      })),
      {
        id: 'recipients-heading',
        name: `--- ${t('recipients', { ns: 'host' })} ---`,
        detail: '',
        type: RecipientOptionType.Heading,
      },
      ...recipients.map(r => ({
        id: r.id,
        name: r.name,
        detail: r.toAddress,
        type:
          r.notificationType === NotificationTypeNode.Telegram
            ? RecipientOptionType.Telegram
            : RecipientOptionType.Email,
      })),
    ],
    [recipients, recipientLists]
  );

  const onChangeSelectedRecipients = (ids: string[]) => {
    setSelectedIds(ids);
  };

  const submitSelection = () => {
    setSelection({
      recipientIds: selectedIds.filter(id => recipients.some(r => r.id === id)),
      recipientListIds: selectedIds.filter(id =>
        recipientLists.some(r => r.id === id)
      ),
<<<<<<< HEAD
      sqlRecipientLists: selectedIds.filter(id =>
=======
      sqlRecipientListIds: selectedIds.filter(id =>
>>>>>>> cb0d27ca
        sqlRecipientLists.some(r => r.id === id)
      ),
    });
    onClose();
  };

  const modalHeight = Math.min(window.innerHeight - 100, 700);
  const modalWidth = Math.min(window.innerWidth - 100, 924);

  return (
    <Modal
      height={modalHeight}
      width={modalWidth}
      okButton={
        <Tooltip title={t('label.select-recipients')}>
          <span>
            <LoadingButton
              disabled={!selectedIds.length}
              onClick={submitSelection}
              isLoading={false}
              startIcon={<CheckIcon />}
            >
              {t('label.select-recipients')}
            </LoadingButton>
          </span>
        </Tooltip>
      }
      cancelButton={<DialogButton variant="cancel" onClick={onClose} />}
      title={t('label.select-recipients')}
      slideAnimation={false}
    >
      <Grid
        flexDirection="column"
        display="flex"
        justifyContent="center"
        gap={2}
      >
        {errorMessage ? (
          <Grid item>
            <Alert
              severity="error"
              onClose={() => {
                setErrorMessage('');
              }}
            >
              <AlertTitle>{t('error')}</AlertTitle>
              {errorMessage}
            </Alert>
          </Grid>
        ) : null}
        <Grid item>
          <AutocompleteMultiList
            options={options}
            onChange={onChangeSelectedRecipients}
            getOptionLabel={option => `${option.detail} ${option.name}`}
            renderOption={renderOption}
            filterProperties={['name', 'detail']}
            filterPlaceholder={t('placeholder.search')}
            width={modalWidth - 50}
            height={modalHeight - 300}
            getOptionDisabled={o => o.type === RecipientOptionType.Heading}
            defaultSelection={options.filter(o =>
              initialSelectedIds.includes(o.id)
            )}
          />
        </Grid>
      </Grid>
    </Modal>
  );
};

const renderOption: AutocompleteOptionRenderer<RecipientOption> = (
  props,
  option,
  { selected }
): JSX.Element => (
  <li {...props}>
    {option.type !== RecipientOptionType.Heading && (
      <Checkbox checked={selected} />
    )}
    <Tooltip title={option.name}>
      <span
        style={{
          fontWeight: 700,
          whiteSpace: 'nowrap',
          overflow: 'hidden',
          textOverflow: 'ellipsis',
          width: 250,
          minWidth: 250,
          marginRight: 10,
        }}
      >
        {option.name}
      </span>
    </Tooltip>
    <Tooltip title={option.detail}>
      <span
        style={{
          whiteSpace: 'nowrap',
          overflow: 'hidden',
          textOverflow: 'ellipsis',
        }}
      >
        {option.type === RecipientOptionType.Telegram
          ? 'Telegram'
          : option.detail}
      </span>
    </Tooltip>
  </li>
);<|MERGE_RESOLUTION|>--- conflicted
+++ resolved
@@ -28,15 +28,9 @@
   initialSelectedIds: string[];
   onClose: () => void;
   setSelection: (input: {
-<<<<<<< HEAD
-    recipients: string[];
-    recipientLists: string[];
-    sqlRecipientLists: string[];
-=======
     recipientIds: string[];
     recipientListIds: string[];
     sqlRecipientListIds: string[];
->>>>>>> cb0d27ca
   }) => void;
 }
 
@@ -124,11 +118,7 @@
       recipientListIds: selectedIds.filter(id =>
         recipientLists.some(r => r.id === id)
       ),
-<<<<<<< HEAD
-      sqlRecipientLists: selectedIds.filter(id =>
-=======
       sqlRecipientListIds: selectedIds.filter(id =>
->>>>>>> cb0d27ca
         sqlRecipientLists.some(r => r.id === id)
       ),
     });
