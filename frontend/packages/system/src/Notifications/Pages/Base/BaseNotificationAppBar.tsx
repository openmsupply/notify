--- conflicted
+++ resolved
@@ -87,21 +87,7 @@
             ...draft.recipientIds,
             ...draft.sqlRecipientListIds,
           ]}
-<<<<<<< HEAD
-          setSelection={({
-            recipients: recipientIds,
-            recipientLists,
-            sqlRecipientLists: sqlRecipientListIds,
-          }) => {
-            onUpdate({
-              recipientIds: recipientIds,
-              recipientListIds: recipientLists,
-              sqlRecipientListIds: sqlRecipientListIds,
-            } as Partial<T>);
-          }}
-=======
           setSelection={props => onUpdate(props as Partial<T>)}
->>>>>>> cb0d27ca
           recipientLists={recipientLists ?? []}
           recipients={recipients ?? []}
           sqlRecipientLists={sqlRecipientLists ?? []}
