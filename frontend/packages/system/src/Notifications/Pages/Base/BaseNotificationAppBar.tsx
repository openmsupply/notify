--- conflicted
+++ resolved
@@ -14,10 +14,7 @@
 import {
   RecipientListRowFragment,
   RecipientRowFragment,
-<<<<<<< HEAD
   SqlRecipientListRowFragment,
-=======
->>>>>>> d37c7017
 } from 'packages/system/src/Recipients/api/operations.generated';
 
 const Button = ({ children, ...props }: PropsWithChildren<ButtonProps>) => (
@@ -48,10 +45,7 @@
   onUpdate: (patch: Partial<T>) => void;
   recipientLists?: RecipientListRowFragment[];
   recipients?: RecipientRowFragment[];
-<<<<<<< HEAD
   sqlRecipientLists?: SqlRecipientListRowFragment[];
-=======
->>>>>>> d37c7017
   draft: BaseNotificationConfig;
 }
 
@@ -59,21 +53,15 @@
   onUpdate,
   recipientLists,
   recipients,
-<<<<<<< HEAD
   sqlRecipientLists,
-=======
->>>>>>> d37c7017
   draft,
 }: BaseNotificationAppBarProps<T>) => {
   const t = useTranslation('system');
   const { isOpen, onClose, onOpen } = useEditModal();
 
-<<<<<<< HEAD
   const selectedSqlRecipientLists = (sqlRecipientLists ?? []).filter(list =>
     draft.sqlRecipientListIds.includes(list.id)
   );
-=======
->>>>>>> d37c7017
   const selectedRecipientLists = (recipientLists ?? []).filter(list =>
     draft.recipientListIds.includes(list.id)
   );
@@ -99,7 +87,6 @@
             ...draft.recipientIds,
             ...draft.sqlRecipientListIds,
           ]}
-<<<<<<< HEAD
           setSelection={({
             recipients: recipientIds,
             recipientLists,
@@ -109,20 +96,11 @@
               recipientIds: recipientIds,
               recipientListIds: recipientLists,
               sqlRecipientListIds: sqlRecipientListIds,
-=======
-          setSelection={({ recipients: recipientIds, recipientLists }) => {
-            onUpdate({
-              recipientIds: recipientIds,
-              recipientListIds: recipientLists,
->>>>>>> d37c7017
             } as Partial<T>);
           }}
           recipientLists={recipientLists ?? []}
           recipients={recipients ?? []}
-<<<<<<< HEAD
           sqlRecipientLists={sqlRecipientLists ?? []}
-=======
->>>>>>> d37c7017
         />
       )}
       <Grid
