fragment NotificationConfigRow on NotificationConfigNode {
  id
  title
  kind
  configurationData
<<<<<<< HEAD
  status
=======
  parameters
>>>>>>> cb0d27ca
}

query NotificationConfigs(
  $filter: NotificationConfigFilterInput
  $page: PaginationInput
  $sort: [NotificationConfigSortInput!]
) {
  notificationConfigs(filter: $filter, page: $page, sort: $sort) {
    ... on NotificationConfigConnector {
      totalCount
      nodes {
        ...NotificationConfigRow
      }
    }
  }
}

mutation createNotificationConfig($input: CreateNotificationConfigInput!) {
  createNotificationConfig(input: $input) {
    ... on NotificationConfigNode {
      ...NotificationConfigRow
    }
  }
}

mutation updateNotificationConfig($input: UpdateNotificationConfigInput!) {
  updateNotificationConfig(input: $input) {
    ... on NotificationConfigNode {
      ...NotificationConfigRow
    }
  }
}

mutation deleteNotificationConfig($id: String!) {
  deleteNotificationConfig(id: $id) {
    ... on DeleteResponse {
      id
    }
  }
}<|MERGE_RESOLUTION|>--- conflicted
+++ resolved
@@ -3,11 +3,8 @@
   title
   kind
   configurationData
-<<<<<<< HEAD
   status
-=======
   parameters
->>>>>>> cb0d27ca
 }
 
 query NotificationConfigs(
