import React, { useEffect } from 'react';
import { useTranslation } from '@common/intl';
import {
  AppBarButtonsPortal,
  AppBarContentPortal,
  DataTable,
  LoadingButton,
  NothingHere,
  PlusCircleIcon,
  SearchAndDeleteToolbar,
  TableProvider,
  Typography,
  createTableStore,
  useColumns,
} from '@common/ui';
import { useEditModal, useQueryParamsState } from '@common/hooks';
import { NotificationConfigRowFragment, useNotificationConfigs } from '../api';
import { useDeleteNotificationConfig } from '../api/hooks/useDeleteNotificationConfig';
<<<<<<< HEAD
import { ConfigKind, useNavigate } from 'packages/common/src';
import { configRoute } from '../navigate';
import { CreateConfigKindModal } from '../Pages/CreateConfigKindModal';
=======
import { ConfigKind, useNavigate } from '@notify-frontend/common';
import { configRoute } from '../navigate';
import { CreateNotificationModal } from '../Pages/CreateNotificationModal';
>>>>>>> 6fed151f

type ListViewProps = {
  kind: ConfigKind | null;
};

export const ListView = ({ kind }: ListViewProps) => {
  const t = useTranslation('system');
  const navigate = useNavigate();

  const {
    filter,
    queryParams,
    updatePaginationQuery,
    updateSortQuery,
    updateFilterQuery,
  } = useQueryParamsState();

  useEffect(() => {
    if (kind !== null) {
      updateFilterQuery({ kind: { equalTo: kind } });
    } else {
      filter.onClearFilterRule('kind');
    }
  }, [kind]);

  const columns = useColumns<NotificationConfigRowFragment>(
    [
      { key: 'title', label: 'label.title' },
      {
        key: 'kind',
        label: 'label.kind',
        sortable: false,
        Cell: props => (
          <Typography>{t(`config-kind.${props.rowData.kind}`)}</Typography>
        ),
      },
      'selection',
    ],
    { sortBy: queryParams.sortBy, onChangeSortBy: updateSortQuery },
    [queryParams.sortBy, updateSortQuery]
  );

  const { data, isError, isLoading } = useNotificationConfigs(queryParams);
  const notificationConfigs = data?.nodes ?? [];

  const { mutateAsync: deleteNotificationConfig, invalidateQueries } =
    useDeleteNotificationConfig();

  const onClick = (entity: NotificationConfigRowFragment) => {
    navigate(configRoute(entity.kind, entity.id));
  };

  const { isOpen, onClose, onOpen } =
    useEditModal<NotificationConfigRowFragment>();

  const pagination = {
    page: queryParams.page,
    offset: queryParams.offset,
    first: queryParams.first,
  };

  return (
    <>
<<<<<<< HEAD
      <CreateConfigKindModal
=======
      <CreateNotificationModal
>>>>>>> 6fed151f
        isOpen={isOpen}
        onClose={() => {
          onClose();
        }}
      />
      <AppBarButtonsPortal>
        <LoadingButton
          isLoading={false}
          startIcon={<PlusCircleIcon />}
          onClick={() => onOpen()}
        >
          {t('label.new-notification')}
        </LoadingButton>
      </AppBarButtonsPortal>
      <TableProvider createStore={createTableStore}>
        <AppBarContentPortal sx={{ paddingBottom: '16px', flex: 1 }}>
          <SearchAndDeleteToolbar
            data={notificationConfigs}
            filter={filter}
            deleteItem={deleteNotificationConfig}
            invalidateQueries={invalidateQueries}
          />
        </AppBarContentPortal>
        <DataTable
          columns={columns}
          data={notificationConfigs}
          isError={isError}
          isLoading={isLoading}
          onRowClick={onClick}
          noDataElement={<NothingHere body={t('messages.no-notifications')} />}
          pagination={pagination}
          onChangePage={updatePaginationQuery}
        />
      </TableProvider>
    </>
  );
};<|MERGE_RESOLUTION|>--- conflicted
+++ resolved
@@ -16,15 +16,9 @@
 import { useEditModal, useQueryParamsState } from '@common/hooks';
 import { NotificationConfigRowFragment, useNotificationConfigs } from '../api';
 import { useDeleteNotificationConfig } from '../api/hooks/useDeleteNotificationConfig';
-<<<<<<< HEAD
-import { ConfigKind, useNavigate } from 'packages/common/src';
-import { configRoute } from '../navigate';
-import { CreateConfigKindModal } from '../Pages/CreateConfigKindModal';
-=======
 import { ConfigKind, useNavigate } from '@notify-frontend/common';
 import { configRoute } from '../navigate';
 import { CreateNotificationModal } from '../Pages/CreateNotificationModal';
->>>>>>> 6fed151f
 
 type ListViewProps = {
   kind: ConfigKind | null;
@@ -88,11 +82,7 @@
 
   return (
     <>
-<<<<<<< HEAD
-      <CreateConfigKindModal
-=======
       <CreateNotificationModal
->>>>>>> 6fed151f
         isOpen={isOpen}
         onClose={() => {
           onClose();
