use std::sync::Arc;

use repository::{RepositoryError, StorageConnection, StorageConnectionManager};
use telegram::TelegramClient;

use crate::{
    auth::{AuthService, AuthServiceTrait},
    email::{EmailService, EmailServiceTrait},
<<<<<<< HEAD
    notification::{NotificationService, NotificationServiceTrait},
=======
    notification_config::{NotificationConfigService, NotificationConfigServiceTrait},
>>>>>>> 8d5a3381
    recipient::{RecipientService, RecipientServiceTrait},
    recipient_list::{RecipientListService, RecipientListServiceTrait},
    settings::Settings,
    user_account::{UserAccountService, UserAccountServiceTrait},
};

pub struct ServiceProvider {
    pub connection_manager: StorageConnectionManager,
    pub email_service: Box<dyn EmailServiceTrait>,
    pub validation_service: Box<dyn AuthServiceTrait>,
    pub general_service: Box<dyn GeneralServiceTrait>,
    pub user_account_service: Box<dyn UserAccountServiceTrait>,
    pub notification_config_service: Box<dyn NotificationConfigServiceTrait>,
    pub recipient_service: Box<dyn RecipientServiceTrait>,
    pub recipient_list_service: Box<dyn RecipientListServiceTrait>,
    pub notification_service: Box<dyn NotificationServiceTrait>,
    pub settings: Settings,
    pub telegram: Option<TelegramClient>,
}

pub struct ServiceContext {
    pub connection: StorageConnection,
    pub service_provider: Arc<ServiceProvider>,
    pub user_id: String,
}

impl ServiceContext {
    pub fn new(service_provider: Arc<ServiceProvider>) -> Result<ServiceContext, RepositoryError> {
        let connection = service_provider.connection_manager.connection()?;
        Ok(ServiceContext {
            connection,
            service_provider,
            user_id: "".to_string(),
        })
    }

    pub fn with_user(
        service_provider: Arc<ServiceProvider>,
        user_id: String,
    ) -> Result<ServiceContext, RepositoryError> {
        let connection = service_provider.connection_manager.connection()?;
        Ok(ServiceContext {
            connection,
            service_provider,
            user_id,
        })
    }

    pub fn as_server_admin(
        service_provider: Arc<ServiceProvider>,
    ) -> Result<ServiceContext, RepositoryError> {
        let connection = service_provider.connection_manager.connection()?;
        Ok(ServiceContext {
            connection,
            service_provider,
            user_id: "9cd8ce10-969b-45c4-871e-3a744c75ddf0".to_string(), // Admin user id is hardcoded in the database migration
        })
    }
}

impl ServiceProvider {
    pub fn new(connection_manager: StorageConnectionManager, settings: Settings) -> Self {
        let telegram = match &settings.telegram.token {
            Some(token) => Some(TelegramClient::new(token.clone())),
            None => None,
        };

        ServiceProvider {
            connection_manager,
            email_service: Box::new(EmailService::new(settings.clone())),
            validation_service: Box::new(AuthService::new()),
            general_service: Box::new(GeneralService {}),
            user_account_service: Box::new(UserAccountService {}),
            notification_config_service: Box::new(NotificationConfigService {}),
            recipient_service: Box::new(RecipientService {}),
            recipient_list_service: Box::new(RecipientListService {}),
            notification_service: Box::new(NotificationService::new(settings.clone())),
            settings,
            telegram,
        }
    }

    /// Establishes a new DB connection
    pub fn connection(&self) -> Result<StorageConnection, RepositoryError> {
        self.connection_manager.connection()
    }
}

pub trait GeneralServiceTrait: Sync + Send {}

pub struct GeneralService;

impl GeneralServiceTrait for GeneralService {}<|MERGE_RESOLUTION|>--- conflicted
+++ resolved
@@ -6,11 +6,8 @@
 use crate::{
     auth::{AuthService, AuthServiceTrait},
     email::{EmailService, EmailServiceTrait},
-<<<<<<< HEAD
     notification::{NotificationService, NotificationServiceTrait},
-=======
     notification_config::{NotificationConfigService, NotificationConfigServiceTrait},
->>>>>>> 8d5a3381
     recipient::{RecipientService, RecipientServiceTrait},
     recipient_list::{RecipientListService, RecipientListServiceTrait},
     settings::Settings,
