--- conflicted
+++ resolved
@@ -1,12 +1,9 @@
-<<<<<<< HEAD
+use datasource::PostgresSettings;
 use std::{
     env,
     path::{Path, PathBuf},
 };
 
-=======
-use datasource::PostgresSettings;
->>>>>>> 8d5a3381
 use repository::{test_db::get_test_db_settings, StorageConnectionManager};
 
 use crate::{
@@ -54,18 +51,15 @@
             password: "".to_string(),
             from: "no-reply@msupply.foundation".to_string(),
         },
-<<<<<<< HEAD
         telegram: TelegramSettings {
             token: telegram_token,
-=======
-        telegram: TelegramSettings { token: None },
+        },
         datasource: PostgresSettings {
             username: String::new(),
             password: String::new(),
             port: 0,
             host: String::new(),
             database_name: String::new(),
->>>>>>> 8d5a3381
         },
     }
 }
