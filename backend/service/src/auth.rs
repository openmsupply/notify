use std::collections::HashMap;

use repository::{
    EqualFilter, Permission, RepositoryError, UserPermissionFilter, UserPermissionRepository,
    UserPermissionRow,
};

use crate::{auth_data::AuthenticationContext, service_provider::ServiceContext};

#[derive(Debug, Clone)]
pub enum PermissionDSL {
    HasPermission(Permission),
    NoPermissionRequired,
    And(Vec<PermissionDSL>),
    Any(Vec<PermissionDSL>),
}

/// Resources for permission checks
#[derive(Debug, Clone, PartialEq, Eq, Hash)]
pub enum Resource {
    Authenticated,
    RouteMe,
<<<<<<< HEAD
    MutateRecipients,
    MutateRecipientLists,
    MutateUsers,
    ServerAdmin,
    QueryLog,
    QueryRecipients,
    QueryRecipientLists,
=======
    MutateUsers,
    ServerAdmin,
    QueryLog,
>>>>>>> 0575c8cf
    QueryUsers,
}

fn all_permissions() -> HashMap<Resource, PermissionDSL> {
    let mut map = HashMap::new();
    // For use when user needs to be logged in, but access is controlled or limited else where in service layer.
    map.insert(Resource::Authenticated, PermissionDSL::NoPermissionRequired);
    // me: No permission needed
    map.insert(Resource::RouteMe, PermissionDSL::NoPermissionRequired);
    map.insert(
        Resource::ServerAdmin,
        PermissionDSL::HasPermission(Permission::ServerAdmin),
    );
    map.insert(
        Resource::QueryLog,
        PermissionDSL::HasPermission(Permission::ServerAdmin),
    );

    map.insert(
<<<<<<< HEAD
        Resource::MutateRecipients,
        PermissionDSL::HasPermission(Permission::ServerAdmin),
    );
    map.insert(
        Resource::QueryRecipients,
        PermissionDSL::HasPermission(Permission::ServerAdmin),
    );

    map.insert(
        Resource::MutateRecipientLists,
        PermissionDSL::HasPermission(Permission::ServerAdmin),
    );
    map.insert(
        Resource::QueryRecipientLists,
        PermissionDSL::HasPermission(Permission::ServerAdmin),
    );

    map.insert(
=======
>>>>>>> 0575c8cf
        Resource::MutateUsers,
        PermissionDSL::Any(vec![PermissionDSL::HasPermission(Permission::ServerAdmin)]),
    );

    map.insert(
        Resource::QueryUsers,
        PermissionDSL::Any(vec![PermissionDSL::HasPermission(Permission::ServerAdmin)]),
    );

    map
}

#[derive(Debug)]
pub enum AuthorisationDeniedKind {
    NotAuthenticated(String),
    InsufficientPermission {
        msg: String,
        required_permissions: PermissionDSL,
    },
}

#[derive(Debug)]
pub enum AuthorisationError {
    Denied(AuthorisationDeniedKind),
    InternalError(String),
}

pub struct ValidatedUser {
    pub user_id: String,
}

/// Information about the resource a user wants to access
#[derive(Debug, Clone)]
pub struct ResourceAccessRequest {
    pub resource: Resource,
}

fn validate_resource_permissions(
    user_id: &str,
    user_permissions: &[UserPermissionRow],
    resource_request: &ResourceAccessRequest,
    resource_permission: &PermissionDSL,
) -> Result<(), String> {
    // println!(
    //     "validate_resource_permissions() user {:?} required {:?}",
    //     user_permissions, resource_permission
    // );
    match resource_permission {
        PermissionDSL::HasPermission(permission) => {
            if user_permissions.iter().any(|p| &p.permission == permission) {
                return Ok(());
            }
            return Err(format!("Missing permission: {:?}", permission));
        }
        PermissionDSL::NoPermissionRequired => {
            return Ok(());
        }
        PermissionDSL::And(children) => {
            for child in children {
                if let Err(err) = validate_resource_permissions(
                    user_id,
                    user_permissions,
                    resource_request,
                    child,
                ) {
                    return Err(err);
                }
            }
        }
        PermissionDSL::Any(children) => {
            for child in children {
                if validate_resource_permissions(user_id, user_permissions, resource_request, child)
                    .is_ok()
                {
                    return Ok(());
                }
            }
            return Err(format!("No permissions for any of: {:?}", children));
        }
    };
    Ok(())
}

pub trait AuthServiceTrait: Send + Sync {
    fn validate(
        &self,
        ctx: &ServiceContext,
        authentication_context: &AuthenticationContext,
        resource_request: &ResourceAccessRequest,
    ) -> Result<ValidatedUser, AuthorisationError>;
}

pub struct AuthService {
    pub resource_permissions: HashMap<Resource, PermissionDSL>,
}

impl AuthService {
    pub fn new() -> Self {
        AuthService {
            resource_permissions: all_permissions(),
        }
    }
}

impl Default for AuthService {
    fn default() -> Self {
        Self::new()
    }
}

impl AuthServiceTrait for AuthService {
    fn validate(
        &self,
        context: &ServiceContext,
        authentication_context: &AuthenticationContext,
        resource_request: &ResourceAccessRequest,
    ) -> Result<ValidatedUser, AuthorisationError> {
        let connection = &context.connection;
        let permission_filter = UserPermissionFilter::new()
            .user_id(EqualFilter::equal_to(&authentication_context.user_id));

        let user_permission =
            UserPermissionRepository::new(connection).query_by_filter(permission_filter)?;

        let required_permissions = match self.resource_permissions.get(&resource_request.resource) {
            Some(required_permissions) => required_permissions,
            None => {
                //The requested resource doesn't have a permission mapping assigned (server error)
                return Err(AuthorisationError::InternalError(format!(
                    "Unable to identify required permissions for resource {:?}",
                    &resource_request.resource
                )));
            }
        };
        match validate_resource_permissions(
            &authentication_context.user_id,
            &user_permission,
            resource_request,
            required_permissions,
        ) {
            Ok(_) => {}
            Err(msg) => {
                return Err(AuthorisationError::Denied(
                    AuthorisationDeniedKind::InsufficientPermission {
                        msg,
                        required_permissions: required_permissions.clone(),
                    },
                ));
            }
        };

        Ok(ValidatedUser {
            user_id: authentication_context.user_id.to_owned(),
        })
    }
}

impl From<RepositoryError> for AuthorisationError {
    fn from(error: RepositoryError) -> Self {
        AuthorisationError::InternalError(format!("{:#?}", error))
    }
}

#[cfg(test)]
mod validate_resource_permissions_test {
    use repository::{Permission, UserPermissionRow};

    use super::{validate_resource_permissions, PermissionDSL, Resource, ResourceAccessRequest};

    #[actix_rt::test]
    async fn test_validate_resource_permissions() {
        let user_id = "test_user_id";

        let user_permissions: Vec<UserPermissionRow> = vec![];
        let resource_request = ResourceAccessRequest {
            resource: Resource::ServerAdmin,
        };
        let required_permissions = PermissionDSL::HasPermission(Permission::ServerAdmin);

        //Ensure validation fails if user has no permissions
        let validation_result = validate_resource_permissions(
            user_id,
            &user_permissions,
            &resource_request,
            &required_permissions,
        );
        assert!(validation_result.is_err());

        //Ensure validation succeeds if user has single required permission
        let user_permissions: Vec<UserPermissionRow> = vec![UserPermissionRow {
            id: "dummy_id".to_string(),
            user_id: user_id.to_string(),
            permission: Permission::ServerAdmin,
        }];
        let validation_result = validate_resource_permissions(
            user_id,
            &user_permissions,
            &resource_request,
            &required_permissions,
        );
        assert!(validation_result.is_ok());

        //Test DSL user has 1 out of any 1 permission - any(1 perm)
        let required_permissions =
            PermissionDSL::Any(vec![PermissionDSL::HasPermission(Permission::ServerAdmin)]);
        let validation_result = validate_resource_permissions(
            user_id,
            &user_permissions,
            &resource_request,
            &required_permissions,
        );
        assert!(validation_result.is_ok());

        //Test DSL user has 1 out of any 2 permissions - any(2 perm)
        let required_permissions = PermissionDSL::Any(vec![
            PermissionDSL::HasPermission(Permission::ServerAdmin),
            PermissionDSL::HasPermission(Permission::Reader),
        ]);
        let validation_result = validate_resource_permissions(
            user_id,
            &user_permissions,
            &resource_request,
            &required_permissions,
        );
        assert!(validation_result.is_ok());

        //Test DSL user has 0 out of any 1 permission - any(1 perm)
        let required_permissions =
            PermissionDSL::Any(vec![PermissionDSL::HasPermission(Permission::Reader)]);
        let validation_result = validate_resource_permissions(
            user_id,
            &user_permissions,
            &resource_request,
            &required_permissions,
        );
        assert!(validation_result.is_err());

        //Test DSL user has 1 out of 2 required permission - And(2 perm)
        let user_permissions: Vec<UserPermissionRow> = vec![UserPermissionRow {
            id: "dummy_id2".to_string(),
            user_id: user_id.to_string(),
            permission: Permission::Reader,
        }];
        let required_permissions = PermissionDSL::And(vec![
            PermissionDSL::HasPermission(Permission::ServerAdmin),
            PermissionDSL::HasPermission(Permission::Reader),
        ]);
        let validation_result = validate_resource_permissions(
            user_id,
            &user_permissions,
            &resource_request,
            &required_permissions,
        );
        assert!(validation_result.is_err());

        //Test DSL user has 2 out of 2 required permission - And(2 perm)
        let user_permissions: Vec<UserPermissionRow> = vec![
            UserPermissionRow {
                id: "dummy_id1".to_string(),
                user_id: user_id.to_string(),
                permission: Permission::ServerAdmin,
            },
            UserPermissionRow {
                id: "dummy_id2".to_string(),
                user_id: user_id.to_string(),
                permission: Permission::Reader,
            },
        ];
        let required_permissions = PermissionDSL::And(vec![
            PermissionDSL::HasPermission(Permission::ServerAdmin),
            PermissionDSL::HasPermission(Permission::Reader),
        ]);
        let validation_result = validate_resource_permissions(
            user_id,
            &user_permissions,
            &resource_request,
            &required_permissions,
        );
        assert!(validation_result.is_ok());

        // NOTE: THESE TEST CASES REQUIRES MORE THAN 2 ROLES - Which we don't currently have...

        // //Test DSL user has Any(1,And(1,2))

        // let required_permissions = PermissionDSL::Any(vec![
        //     PermissionDSL::HasPermission(Permission::ServerAdmin),
        //     PermissionDSL::And(vec![PermissionDSL::HasPermission(Permission::Reader)]),
        // ]);
        // let user_permissions: Vec<UserPermissionRow> = vec![UserPermissionRow {
        //     id: "dummy_id2".to_string(),
        //     user_id: user_id.to_string(),
        //     permission: Permission::Reader,
        // }];
        // let validation_result = validate_resource_permissions(
        //     user_id,
        //     &user_permissions,
        //     &resource_request,
        //     &required_permissions,
        // );
        // assert!(validation_result.is_ok());

        // let required_permissions = PermissionDSL::Any(vec![
        //     PermissionDSL::HasPermission(Permission::ServerAdmin),
        //     PermissionDSL::And(vec![PermissionDSL::HasPermission(Permission::Reader)]),
        // ]);
        // let user_permissions: Vec<UserPermissionRow> = vec![UserPermissionRow {
        //     id: "dummy_id2".to_string(),
        //     user_id: user_id.to_string(),
        //     permission: Permission::ServerAdmin,
        // }];
        // let validation_result = validate_resource_permissions(
        //     user_id,
        //     &user_permissions,
        //     &resource_request,
        //     &required_permissions,
        // );
        // assert!(validation_result.is_ok());

        // //Test DSL user has And(1,Any(1,2))
        // let required_permissions = PermissionDSL::And(vec![
        //     PermissionDSL::OrganisationFilterRequired,
        //     PermissionDSL::Any(vec![
        //         PermissionDSL::HasPermission(Permission::ServerAdmin),
        //         PermissionDSL::HasPermission(Permission::OrganisationAdmin),
        //     ]),
        // ]);
        // let user_permissions: Vec<UserPermissionRow> = vec![UserPermissionRow {
        //     id: "dummy_id2".to_string(),
        //     user_id: user_id.to_string(),
        //     permission: Permission::OrganisationAdmin,
        //     organisation_id: Some(organisation_id.to_string()),
        // }];
        // let validation_result = validate_resource_permissions(
        //     user_id,
        //     &user_permissions,
        //     &resource_request,
        //     &required_permissions,
        // );
        // assert!(validation_result.is_ok());

        // let user_permissions: Vec<UserPermissionRow> = vec![UserPermissionRow {
        //     id: "dummy_id2".to_string(),
        //     user_id: user_id.to_string(),
        //     permission: Permission::ServerAdmin,
        //     organisation_id: None,
        // }];
        // let validation_result = validate_resource_permissions(
        //     user_id,
        //     &user_permissions,
        //     &resource_request,
        //     &required_permissions,
        // );
        // assert!(validation_result.is_ok());
    }
}

#[cfg(test)]
mod permission_validation_test {
    use std::sync::Arc;

    use super::*;
    use crate::{service_provider::ServiceProvider, test_utils::get_test_settings};
    use repository::{
        mock::{mock_user_account_a, MockDataInserts},
        test_db::setup_all,
        Permission, UserPermissionRow, UserPermissionRowRepository,
    };
    use util::uuid::uuid;

    #[actix_rt::test]
    async fn test_basic_permission_validation() {
        let user_id = &mock_user_account_a().id;

        let auth_context = AuthenticationContext {
            user_id: user_id.to_string(),
        };

        let (_, _, connection_manager, _) = setup_all(
            "basic_permission_validation",
            MockDataInserts::none().user_accounts(),
        )
        .await;

        let service_provider = Arc::new(ServiceProvider::new(
            connection_manager,
            get_test_settings(""),
        ));
        let context = ServiceContext::new(service_provider).unwrap();
        let permission_repo = UserPermissionRowRepository::new(&context.connection);

        let mut service = AuthService::new();
        service.resource_permissions.clear();
        service.resource_permissions.insert(
            Resource::ServerAdmin,
            PermissionDSL::HasPermission(Permission::ServerAdmin),
        );

        // validate user doesn't has access when resource exists but has no permissions assigned
        assert!(service
            .validate(
                &context,
                &auth_context,
                &ResourceAccessRequest {
                    resource: Resource::QueryUsers,
                }
            )
            .is_err());

        // validate user still does have not access when resource permissions are correctly entered (but user has no permissions)
        service.resource_permissions.insert(
            Resource::QueryUsers,
            PermissionDSL::HasPermission(Permission::ServerAdmin),
        );
        assert!(service
            .validate(
                &context,
                &auth_context,
                &ResourceAccessRequest {
                    resource: Resource::QueryUsers
                }
            )
            .is_err());

        // validate user can't access resource with wrong permission
        permission_repo
            .insert_one(&UserPermissionRow {
                id: uuid(),
                user_id: user_id.to_string(),
                permission: Permission::Reader,
            })
            .unwrap();
        assert!(service
            .validate(
                &context,
                &auth_context,
                &ResourceAccessRequest {
                    resource: Resource::ServerAdmin,
                }
            )
            .is_err());

        permission_repo
            .insert_one(&UserPermissionRow {
                id: uuid(),
                user_id: user_id.to_string(),
                permission: Permission::ServerAdmin,
            })
            .unwrap();

        //validate the user_id is set in JWT Claim
        let validated_user = service
            .validate(
                &context,
                &auth_context,
                &ResourceAccessRequest {
                    resource: Resource::ServerAdmin,
                },
            )
            .unwrap();
        assert_eq!(validated_user.user_id, user_id.to_string());
    }
}<|MERGE_RESOLUTION|>--- conflicted
+++ resolved
@@ -20,19 +20,9 @@
 pub enum Resource {
     Authenticated,
     RouteMe,
-<<<<<<< HEAD
-    MutateRecipients,
-    MutateRecipientLists,
     MutateUsers,
     ServerAdmin,
     QueryLog,
-    QueryRecipients,
-    QueryRecipientLists,
-=======
-    MutateUsers,
-    ServerAdmin,
-    QueryLog,
->>>>>>> 0575c8cf
     QueryUsers,
 }
 
@@ -52,27 +42,6 @@
     );
 
     map.insert(
-<<<<<<< HEAD
-        Resource::MutateRecipients,
-        PermissionDSL::HasPermission(Permission::ServerAdmin),
-    );
-    map.insert(
-        Resource::QueryRecipients,
-        PermissionDSL::HasPermission(Permission::ServerAdmin),
-    );
-
-    map.insert(
-        Resource::MutateRecipientLists,
-        PermissionDSL::HasPermission(Permission::ServerAdmin),
-    );
-    map.insert(
-        Resource::QueryRecipientLists,
-        PermissionDSL::HasPermission(Permission::ServerAdmin),
-    );
-
-    map.insert(
-=======
->>>>>>> 0575c8cf
         Resource::MutateUsers,
         PermissionDSL::Any(vec![PermissionDSL::HasPermission(Permission::ServerAdmin)]),
     );
