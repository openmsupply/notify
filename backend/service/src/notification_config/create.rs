use chrono::Utc;
use repository::{
    LogType, NotificationConfig, NotificationConfigKind, NotificationConfigRow,
    NotificationConfigRowRepository, StorageConnection, NotificationConfigStatus, 
};

use crate::{audit_log::audit_log_entry, service_provider::ServiceContext};

use super::{
    query::get_notification_config, validate::check_notification_config_does_not_exist,
    ModifyNotificationConfigError,
};

#[derive(Clone)]
pub struct CreateNotificationConfig {
    pub id: String,
    pub title: String,
    pub kind: NotificationConfigKind,
<<<<<<< HEAD
    pub configuration_data: String,
    pub status: NotificationConfigStatus,
=======
>>>>>>> d37c7017
}

pub fn create_notification_config(
    ctx: &ServiceContext,
    new_config: CreateNotificationConfig,
) -> Result<NotificationConfig, ModifyNotificationConfigError> {
    let notification_config = ctx
        .connection
        .transaction_sync(|connection| {
            validate(&new_config, connection)?;
            let new_config_row = generate(new_config.clone())?;

            NotificationConfigRowRepository::new(connection).insert_one(&new_config_row)?;

            get_notification_config(ctx, new_config_row.id)
                .map_err(ModifyNotificationConfigError::from)
        })
        .map_err(|error| error.to_inner_error())?;

    audit_log_entry(
        &ctx,
        LogType::NotificationConfigCreated,
        Some(new_config.id),
        Utc::now().naive_utc(),
    )?;

    Ok(notification_config)
}

pub fn validate(
    new_config: &CreateNotificationConfig,
    connection: &StorageConnection,
) -> Result<(), ModifyNotificationConfigError> {
    if !check_notification_config_does_not_exist(&new_config.id, connection)? {
        return Err(ModifyNotificationConfigError::NotificationConfigAlreadyExists);
    }
    Ok(())
}

pub fn generate(
    CreateNotificationConfig {
        id,
        title,
        kind,
<<<<<<< HEAD
        configuration_data,
        status,
=======

>>>>>>> d37c7017
    }: CreateNotificationConfig,
) -> Result<NotificationConfigRow, ModifyNotificationConfigError> {
    Ok(NotificationConfigRow {
        id,
        title: title.trim().to_string(),
        kind,
<<<<<<< HEAD
        configuration_data,
        status,
=======
        configuration_data: "{}".to_string(),
>>>>>>> d37c7017
    })
}<|MERGE_RESOLUTION|>--- conflicted
+++ resolved
@@ -16,11 +16,6 @@
     pub id: String,
     pub title: String,
     pub kind: NotificationConfigKind,
-<<<<<<< HEAD
-    pub configuration_data: String,
-    pub status: NotificationConfigStatus,
-=======
->>>>>>> d37c7017
 }
 
 pub fn create_notification_config(
@@ -65,23 +60,14 @@
         id,
         title,
         kind,
-<<<<<<< HEAD
-        configuration_data,
-        status,
-=======
 
->>>>>>> d37c7017
     }: CreateNotificationConfig,
 ) -> Result<NotificationConfigRow, ModifyNotificationConfigError> {
     Ok(NotificationConfigRow {
         id,
         title: title.trim().to_string(),
         kind,
-<<<<<<< HEAD
-        configuration_data,
-        status,
-=======
         configuration_data: "{}".to_string(),
->>>>>>> d37c7017
+        status: NotificationConfigStatus::Disabled,
     })
 }