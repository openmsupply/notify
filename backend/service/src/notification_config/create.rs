use chrono::Utc;
use repository::{
    LogType, NotificationConfig, NotificationConfigKind, NotificationConfigRow,
    NotificationConfigRowRepository, StorageConnection, NotificationConfigStatus, 
};

use crate::{audit_log::audit_log_entry, service_provider::ServiceContext};

use super::{
    query::get_notification_config, validate::check_notification_config_does_not_exist,
    ModifyNotificationConfigError,
};

#[derive(Clone)]
pub struct CreateNotificationConfig {
    pub id: String,
    pub title: String,
    pub kind: NotificationConfigKind,
}

pub fn create_notification_config(
    ctx: &ServiceContext,
    new_config: CreateNotificationConfig,
) -> Result<NotificationConfig, ModifyNotificationConfigError> {
    let notification_config = ctx
        .connection
        .transaction_sync(|connection| {
            validate(&new_config, connection)?;
            let new_config_row = generate(new_config.clone())?;

            NotificationConfigRowRepository::new(connection).insert_one(&new_config_row)?;

            get_notification_config(ctx, new_config_row.id)
                .map_err(ModifyNotificationConfigError::from)
        })
        .map_err(|error| error.to_inner_error())?;

    audit_log_entry(
        &ctx,
        LogType::NotificationConfigCreated,
        Some(new_config.id),
        Utc::now().naive_utc(),
    )?;

    Ok(notification_config)
}

pub fn validate(
    new_config: &CreateNotificationConfig,
    connection: &StorageConnection,
) -> Result<(), ModifyNotificationConfigError> {
    if !check_notification_config_does_not_exist(&new_config.id, connection)? {
        return Err(ModifyNotificationConfigError::NotificationConfigAlreadyExists);
    }
    Ok(())
}

pub fn generate(
    CreateNotificationConfig {
        id,
        title,
        kind,

    }: CreateNotificationConfig,
) -> Result<NotificationConfigRow, ModifyNotificationConfigError> {
    Ok(NotificationConfigRow {
        id,
        title: title.trim().to_string(),
        kind,
        configuration_data: "{}".to_string(),
<<<<<<< HEAD
        status: NotificationConfigStatus::Disabled,
=======
        parameters: "{}".to_string(),
>>>>>>> cb0d27ca
    })
}<|MERGE_RESOLUTION|>--- conflicted
+++ resolved
@@ -68,10 +68,7 @@
         title: title.trim().to_string(),
         kind,
         configuration_data: "{}".to_string(),
-<<<<<<< HEAD
         status: NotificationConfigStatus::Disabled,
-=======
         parameters: "{}".to_string(),
->>>>>>> cb0d27ca
     })
 }