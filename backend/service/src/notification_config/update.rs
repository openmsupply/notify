use super::{
    query::get_notification_config, validate::check_notification_config_exists,
    ModifyNotificationConfigError,
};
use crate::{audit_log::audit_log_entry, service_provider::ServiceContext};
use chrono::Utc;
use repository::{
    LogType, NotificationConfig, NotificationConfigRow, NotificationConfigRowRepository,
    StorageConnection, NotificationConfigStatus, 
};

#[derive(Clone, Default)]
pub struct UpdateNotificationConfig {
    pub id: String,
    pub title: Option<String>,
    pub configuration_data: Option<String>,
<<<<<<< HEAD
    pub status: NotificationConfigStatus,
=======
    pub parameters: Option<String>,
>>>>>>> cb0d27ca
}

pub fn update_notification_config(
    ctx: &ServiceContext,
    updated_notification_config: UpdateNotificationConfig,
) -> Result<NotificationConfig, ModifyNotificationConfigError> {
    let notification_config = ctx
        .connection
        .transaction_sync(|connection| {
            let notification_config_row = validate(connection, &updated_notification_config)?;
            let updated_notification_config_row =
                generate(updated_notification_config.clone(), notification_config_row)?;
            NotificationConfigRowRepository::new(connection)
                .update_one(&updated_notification_config_row)?;

            get_notification_config(ctx, updated_notification_config_row.id)
                .map_err(ModifyNotificationConfigError::from)
        })
        .map_err(|error| error.to_inner_error())?;

    // Audit logging
    audit_log_entry(
        &ctx,
        LogType::NotificationConfigUpdated,
        Some(updated_notification_config.id),
        Utc::now().naive_utc(),
    )?;
    Ok(notification_config)
}

pub fn validate(
    connection: &StorageConnection,
    new_notification_config: &UpdateNotificationConfig,
) -> Result<NotificationConfigRow, ModifyNotificationConfigError> {
    let notification_config_row =
        match check_notification_config_exists(&new_notification_config.id, connection)? {
            Some(notification_config_row) => notification_config_row,
            None => return Err(ModifyNotificationConfigError::NotificationConfigDoesNotExist),
        };

    Ok(notification_config_row)
}

pub fn generate(
    UpdateNotificationConfig {
        id: _id, //ID is already used for look up so we can assume it's the same
        title,
        configuration_data,
<<<<<<< HEAD
        status,
=======
        parameters,
>>>>>>> cb0d27ca
    }: UpdateNotificationConfig,
    current_notification_config_row: NotificationConfigRow,
) -> Result<NotificationConfigRow, ModifyNotificationConfigError> {
    let mut new_notification_config_row = current_notification_config_row;
    if let Some(title) = title {
        new_notification_config_row.title = title.trim().to_string();
    }
    if let Some(configuration_data) = configuration_data {
        new_notification_config_row.configuration_data = configuration_data;
    }
<<<<<<< HEAD
    
    new_notification_config_row.status = status;
    
=======

    if let Some(parameters) = parameters {
        new_notification_config_row.parameters = parameters;
    }

>>>>>>> cb0d27ca
    Ok(new_notification_config_row)
}<|MERGE_RESOLUTION|>--- conflicted
+++ resolved
@@ -6,7 +6,7 @@
 use chrono::Utc;
 use repository::{
     LogType, NotificationConfig, NotificationConfigRow, NotificationConfigRowRepository,
-    StorageConnection, NotificationConfigStatus, 
+    NotificationConfigStatus, StorageConnection,
 };
 
 #[derive(Clone, Default)]
@@ -14,11 +14,8 @@
     pub id: String,
     pub title: Option<String>,
     pub configuration_data: Option<String>,
-<<<<<<< HEAD
-    pub status: NotificationConfigStatus,
-=======
+    pub status: Option<NotificationConfigStatus>,
     pub parameters: Option<String>,
->>>>>>> cb0d27ca
 }
 
 pub fn update_notification_config(
@@ -67,11 +64,8 @@
         id: _id, //ID is already used for look up so we can assume it's the same
         title,
         configuration_data,
-<<<<<<< HEAD
         status,
-=======
         parameters,
->>>>>>> cb0d27ca
     }: UpdateNotificationConfig,
     current_notification_config_row: NotificationConfigRow,
 ) -> Result<NotificationConfigRow, ModifyNotificationConfigError> {
@@ -82,16 +76,14 @@
     if let Some(configuration_data) = configuration_data {
         new_notification_config_row.configuration_data = configuration_data;
     }
-<<<<<<< HEAD
-    
-    new_notification_config_row.status = status;
-    
-=======
+
+    if let Some(status) = status {
+        new_notification_config_row.status = status;
+    }
 
     if let Some(parameters) = parameters {
         new_notification_config_row.parameters = parameters;
     }
 
->>>>>>> cb0d27ca
     Ok(new_notification_config_row)
 }