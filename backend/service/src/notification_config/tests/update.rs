#[cfg(test)]
mod notification_config_update_tests {
    use crate::notification_config::{
        update::UpdateNotificationConfig, ModifyNotificationConfigError,
    };
    use crate::service_provider::{ServiceContext, ServiceProvider};
    use crate::test_utils::get_test_settings;
    use repository::{
        mock::{mock_coldchain_notification_config_a, MockDataInserts},
        test_db::setup_all,
    };
    use repository::{NotificationConfigStatus};
    use std::sync::Arc;

    #[actix_rt::test]
    async fn notification_config_service_update_errors() {
        let (_, _, connection_manager, _) = setup_all(
            "notification_config_service_update_errors",
            MockDataInserts::none(),
        )
        .await;

        let service_provider = Arc::new(ServiceProvider::new(
            connection_manager,
            get_test_settings(""),
        ));
        let context = ServiceContext::new(service_provider).unwrap();
        let service = &context.service_provider.notification_config_service;

        // Trying to updating NotificationConfig that does not exist should fail
        assert_eq!(
            service.update_notification_config(
                &context,
                UpdateNotificationConfig {
                    id: "new_id".to_string(),
                    title: Some("new title".to_string()),
<<<<<<< HEAD
                    configuration_data: None,
                    status: NotificationConfigStatus::Disabled,
=======
                    ..Default::default()
>>>>>>> cb0d27ca
                },
            ),
            Err(ModifyNotificationConfigError::NotificationConfigDoesNotExist)
        );
    }

    #[actix_rt::test]
    async fn notification_config_service_update_success() {
        let (_, _, connection_manager, _) = setup_all(
            "notification_config_service_update_success",
            MockDataInserts::none().notification_configs(),
        )
        .await;

        let service_provider = Arc::new(ServiceProvider::new(
            connection_manager,
            get_test_settings(""),
        ));
        let context = ServiceContext::as_server_admin(service_provider).unwrap();

        // Update title
        let updated_notification_config = context
            .service_provider
            .notification_config_service
            .update_notification_config(
                &context,
                UpdateNotificationConfig {
                    id: mock_coldchain_notification_config_a().id.clone(),
                    title: Some("this is the new title".to_string()),
                    configuration_data: None,
<<<<<<< HEAD
                    status: NotificationConfigStatus::Disabled,
=======
                    ..Default::default()
>>>>>>> cb0d27ca
                },
            )
            .unwrap();

        assert_eq!(
            updated_notification_config.title,
            "this is the new title".to_string()
        );

        // Update configuration_data
        let updated_notification_config = context
            .service_provider
            .notification_config_service
            .update_notification_config(
                &context,
                UpdateNotificationConfig {
                    id: mock_coldchain_notification_config_a().id.clone(),
                    title: None,
                    configuration_data: Some("{\"confirmOk\":true}".to_string()),
<<<<<<< HEAD
                    status: NotificationConfigStatus::Disabled,
=======
                    ..Default::default()
>>>>>>> cb0d27ca
                },
            )
            .unwrap();

        assert_eq!(
            updated_notification_config.configuration_data,
            "{\"confirmOk\":true}".to_string()
        );

        // Update status
        let updated_notification_config = context
            .service_provider
            .notification_config_service
            .update_notification_config(
                &context,
                UpdateNotificationConfig {
                    id: mock_coldchain_notification_config_a().id.clone(),
                    title: None,
                    configuration_data: None,
                    status: NotificationConfigStatus::Enabled,
                },
            )
            .unwrap();

        assert_eq!(
            updated_notification_config.status,
            NotificationConfigStatus::Enabled
        );
    }
}<|MERGE_RESOLUTION|>--- conflicted
+++ resolved
@@ -5,11 +5,11 @@
     };
     use crate::service_provider::{ServiceContext, ServiceProvider};
     use crate::test_utils::get_test_settings;
+    use repository::NotificationConfigStatus;
     use repository::{
         mock::{mock_coldchain_notification_config_a, MockDataInserts},
         test_db::setup_all,
     };
-    use repository::{NotificationConfigStatus};
     use std::sync::Arc;
 
     #[actix_rt::test]
@@ -34,12 +34,7 @@
                 UpdateNotificationConfig {
                     id: "new_id".to_string(),
                     title: Some("new title".to_string()),
-<<<<<<< HEAD
-                    configuration_data: None,
-                    status: NotificationConfigStatus::Disabled,
-=======
                     ..Default::default()
->>>>>>> cb0d27ca
                 },
             ),
             Err(ModifyNotificationConfigError::NotificationConfigDoesNotExist)
@@ -70,11 +65,7 @@
                     id: mock_coldchain_notification_config_a().id.clone(),
                     title: Some("this is the new title".to_string()),
                     configuration_data: None,
-<<<<<<< HEAD
-                    status: NotificationConfigStatus::Disabled,
-=======
                     ..Default::default()
->>>>>>> cb0d27ca
                 },
             )
             .unwrap();
@@ -94,11 +85,7 @@
                     id: mock_coldchain_notification_config_a().id.clone(),
                     title: None,
                     configuration_data: Some("{\"confirmOk\":true}".to_string()),
-<<<<<<< HEAD
-                    status: NotificationConfigStatus::Disabled,
-=======
                     ..Default::default()
->>>>>>> cb0d27ca
                 },
             )
             .unwrap();
@@ -116,9 +103,8 @@
                 &context,
                 UpdateNotificationConfig {
                     id: mock_coldchain_notification_config_a().id.clone(),
-                    title: None,
-                    configuration_data: None,
-                    status: NotificationConfigStatus::Enabled,
+                    status: Some(NotificationConfigStatus::Enabled),
+                    ..Default::default()
                 },
             )
             .unwrap();
