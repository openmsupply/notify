--- conflicted
+++ resolved
@@ -35,11 +35,6 @@
                     id: mock_coldchain_notification_config_a().id.clone(),
                     title: "some title".to_string(),
                     kind: NotificationConfigKind::ColdChain,
-<<<<<<< HEAD
-                    configuration_data: "{\"highTemp\":true}".to_string(),
-                    parameters: "[]".to_string(),
-=======
->>>>>>> 26aacc95
                 },
             ),
             Err(ModifyNotificationConfigError::NotificationConfigAlreadyExists)
@@ -70,11 +65,6 @@
                 id: new_notification_config_id.clone(),
                 title: "new_notification_config".to_string(),
                 kind: NotificationConfigKind::ColdChain,
-<<<<<<< HEAD
-                configuration_data: "{\"highTemp\":true}".to_string(),
-                parameters: "[]".to_string(),
-=======
->>>>>>> 26aacc95
             },
         );
 
