#[cfg(test)]
mod notification_config_query_test {
    use std::sync::Arc;

<<<<<<< HEAD
    use repository::mock::{mock_notification_config_a, mock_notification_config_aa};
=======
    use repository::mock::mock_coldchain_notification_config_a;
>>>>>>> 6ab8af05
    use repository::{
        mock::MockDataInserts, test_db::setup_all, NotificationConfigFilter,
        NotificationConfigSortField,
    };
    use repository::{EqualFilter, PaginationOption, Sort};

    use crate::service_provider::ServiceContext;
    use crate::test_utils::get_test_settings;
    use crate::{service_provider::ServiceProvider, ListError, SingleRecordError};

    #[actix_rt::test]
    async fn notification_config_service_pagination() {
        let (_, _, connection_manager, _) = setup_all(
            "test_notification_config_service_pagination",
            MockDataInserts::none().notification_configs(),
        )
        .await;

        let service_provider = Arc::new(ServiceProvider::new(
            connection_manager,
            get_test_settings(""),
        ));
        let context = ServiceContext::new(service_provider).unwrap();
        let service = &context.service_provider.notification_config_service;

        assert_eq!(
            service.get_notification_configs(
                &context,
                Some(PaginationOption {
                    limit: Some(2000),
                    offset: None
                }),
                None,
                None,
            ),
            Err(ListError::LimitAboveMax(1000))
        );

        assert_eq!(
            service.get_notification_configs(
                &context,
                Some(PaginationOption {
                    limit: Some(0),
                    offset: None,
                }),
                None,
                None,
            ),
            Err(ListError::LimitBelowMin(1))
        );
    }

    #[actix_rt::test]
    async fn notification_config_service_single_record() {
        let (_, _, connection_manager, _) = setup_all(
            "test_notification_config_single_record",
            MockDataInserts::none().notification_configs(),
        )
        .await;

        let service_provider = Arc::new(ServiceProvider::new(
            connection_manager,
            get_test_settings(""),
        ));
        let context = ServiceContext::new(service_provider).unwrap();
        let service = &context.service_provider.notification_config_service;

        assert_eq!(
            service.get_notification_config(&context, "invalid_id".to_owned()),
            Err(SingleRecordError::NotFound("invalid_id".to_owned()))
        );

        let db_notification_config = service
            .get_notification_config(&context, mock_coldchain_notification_config_a().id.clone())
            .unwrap();

        assert_eq!(
            db_notification_config.id,
            mock_coldchain_notification_config_a().id.clone()
        );
    }

    #[actix_rt::test]
    async fn notification_config_service_filter() {
        let (_, _, connection_manager, _) = setup_all(
            "test_notification_config_filter",
            MockDataInserts::none().notification_configs(),
        )
        .await;

        let service_provider = Arc::new(ServiceProvider::new(
            connection_manager,
            get_test_settings(""),
        ));
        let context = ServiceContext::new(service_provider).unwrap();
        let service = &context.service_provider.notification_config_service;

        let db_notification_configs = service
            .get_notification_configs(
                &context,
                None,
                Some(NotificationConfigFilter::new().id(EqualFilter::equal_to(
                    &mock_coldchain_notification_config_a().id,
                ))),
                None,
            )
            .unwrap();

        assert_eq!(db_notification_configs.count, 1);
        assert_eq!(
            db_notification_configs.rows[0].id,
            mock_coldchain_notification_config_a().id.clone()
        );
    }

    #[actix_rt::test]
    async fn notification_config_service_search() {
        let (_, _, connection_manager, _) = setup_all(
            "test_notification_config_search",
            MockDataInserts::none().notification_configs(),
        )
        .await;

        let service_provider = Arc::new(ServiceProvider::new(
            connection_manager,
            get_test_settings(""),
        ));
        let context = ServiceContext::new(service_provider).unwrap();
        let service = &context.service_provider.notification_config_service;

        let db_notification_configs = service
            .get_notification_configs(
                &context,
                None,
                Some(NotificationConfigFilter::new().search("Config A".to_string())),
                None,
            )
            .unwrap();

        assert_eq!(db_notification_configs.count, 2);
        assert_eq!(
            db_notification_configs.rows[0].title,
            mock_notification_config_a().title.clone()
        );
        assert_eq!(
            db_notification_configs.rows[1].title,
            mock_notification_config_aa().title.clone()
        );
    }

    #[actix_rt::test]
    async fn notification_config_service_sort() {
        let (mock_data, _, connection_manager, _) = setup_all(
            "test_notification_config_sort",
            MockDataInserts::none().notification_configs(),
        )
        .await;

        let service_provider = Arc::new(ServiceProvider::new(
            connection_manager,
            get_test_settings(""),
        ));
        let context = ServiceContext::new(service_provider).unwrap();
        let service = &context.service_provider.notification_config_service;

        // Test name sort with default sort order
        let db_notification_configs = service
            .get_notification_configs(
                &context,
                None,
                None,
                Some(Sort {
                    key: NotificationConfigSortField::Title,
                    desc: None,
                }),
            )
            .unwrap();

        let mut notification_configs = mock_data["base"].notification_configs.clone();
        notification_configs.sort_by(|a, b| a.title.to_lowercase().cmp(&b.title.to_lowercase()));

        let db_names: Vec<String> = db_notification_configs
            .rows
            .into_iter()
            .map(|notification_config| notification_config.title)
            .collect();
        let sorted_names: Vec<String> = notification_configs
            .into_iter()
            .map(|notification_config| notification_config.title)
            .collect();

        assert_eq!(db_names, sorted_names);

        // Test Name sort with desc sort
        let db_notification_configs = service
            .get_notification_configs(
                &context,
                None,
                None,
                Some(Sort {
                    key: NotificationConfigSortField::Title,
                    desc: Some(true),
                }),
            )
            .unwrap();

        let mut notification_configs = mock_data["base"].notification_configs.clone();
        notification_configs.sort_by(|a, b| b.title.to_lowercase().cmp(&a.title.to_lowercase()));

        let result_names: Vec<String> = db_notification_configs
            .rows
            .into_iter()
            .map(|notification_config| notification_config.title)
            .collect();
        let sorted_names: Vec<String> = notification_configs
            .into_iter()
            .map(|notification_config| notification_config.title)
            .collect();

        assert_eq!(result_names, sorted_names);
    }
}<|MERGE_RESOLUTION|>--- conflicted
+++ resolved
@@ -2,11 +2,9 @@
 mod notification_config_query_test {
     use std::sync::Arc;
 
-<<<<<<< HEAD
-    use repository::mock::{mock_notification_config_a, mock_notification_config_aa};
-=======
-    use repository::mock::mock_coldchain_notification_config_a;
->>>>>>> 6ab8af05
+    use repository::mock::{
+        mock_coldchain_notification_config_a, mock_coldchain_notification_config_aa,
+    };
     use repository::{
         mock::MockDataInserts, test_db::setup_all, NotificationConfigFilter,
         NotificationConfigSortField,
@@ -149,11 +147,11 @@
         assert_eq!(db_notification_configs.count, 2);
         assert_eq!(
             db_notification_configs.rows[0].title,
-            mock_notification_config_a().title.clone()
+            mock_coldchain_notification_config_a().title.clone()
         );
         assert_eq!(
             db_notification_configs.rows[1].title,
-            mock_notification_config_aa().title.clone()
+            mock_coldchain_notification_config_aa().title.clone()
         );
     }
 
