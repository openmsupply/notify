use repository::RepositoryError;
use repository::{Pagination, PaginationOption, DEFAULT_PAGINATION_LIMIT};

#[macro_use]
extern crate lazy_static;

pub mod audit_log;
pub mod auth;
pub mod auth_data;
pub mod email;
pub mod filters;
pub mod login;
<<<<<<< HEAD
pub mod notification;
=======
pub mod notification_config;
>>>>>>> 8d5a3381
pub mod recipient;
pub mod recipient_list;
pub mod service_provider;
pub mod settings;
pub mod static_files;
pub mod test_utils;
pub mod token;
pub mod token_bucket;
pub mod user_account;

#[derive(PartialEq, Debug)]
pub struct ListResult<T> {
    pub rows: Vec<T>,
    pub count: u32,
}

impl<T> ListResult<T> {
    pub fn empty() -> ListResult<T> {
        ListResult {
            rows: vec![],
            count: 0,
        }
    }
}

#[derive(Clone, PartialEq, Debug)]
pub enum ListError {
    DatabaseError(RepositoryError),
    InvalidRequest(String),
    LimitBelowMin(u32),
    LimitAboveMax(u32),
    InternalError(String),
}
#[derive(PartialEq, Debug)]
pub enum SingleRecordError {
    DatabaseError(RepositoryError),
    NotFound(String),
}

pub enum WithDBError<T> {
    DatabaseError(RepositoryError),
    Error(T),
}

impl<T> WithDBError<T> {
    pub fn db(error: RepositoryError) -> Self {
        WithDBError::DatabaseError(error)
    }

    pub fn err(error: T) -> Self {
        WithDBError::Error(error)
    }
}

impl<T> From<RepositoryError> for WithDBError<T> {
    fn from(error: RepositoryError) -> Self {
        WithDBError::DatabaseError(error)
    }
}

impl From<RepositoryError> for ListError {
    fn from(error: RepositoryError) -> Self {
        ListError::DatabaseError(error)
    }
}

impl From<RepositoryError> for SingleRecordError {
    fn from(error: RepositoryError) -> Self {
        SingleRecordError::DatabaseError(error)
    }
}

impl From<SingleRecordError> for ListError {
    fn from(error: SingleRecordError) -> Self {
        match error {
            SingleRecordError::DatabaseError(error) => ListError::DatabaseError(error),
            SingleRecordError::NotFound(message) => ListError::InvalidRequest(message), // Technically we should possibly have a different error type here?
        }
    }
}

// Pagination helpers

pub fn get_default_pagination(
    pagination_option: Option<PaginationOption>,
    max_limit: u32,
    min_limit: u32,
) -> Result<Pagination, ListError> {
    let check_limit = |limit: u32| -> Result<u32, ListError> {
        if limit < min_limit {
            return Err(ListError::LimitBelowMin(min_limit));
        }
        if limit > max_limit {
            return Err(ListError::LimitAboveMax(max_limit));
        }

        Ok(limit)
    };

    let result = if let Some(pagination) = pagination_option {
        Pagination {
            offset: pagination.offset.unwrap_or(0),
            limit: match pagination.limit {
                Some(limit) => check_limit(limit)?,
                None => DEFAULT_PAGINATION_LIMIT,
            },
        }
    } else {
        Pagination {
            offset: 0,
            limit: DEFAULT_PAGINATION_LIMIT,
        }
    };

    Ok(result)
}<|MERGE_RESOLUTION|>--- conflicted
+++ resolved
@@ -10,11 +10,8 @@
 pub mod email;
 pub mod filters;
 pub mod login;
-<<<<<<< HEAD
 pub mod notification;
-=======
 pub mod notification_config;
->>>>>>> 8d5a3381
 pub mod recipient;
 pub mod recipient_list;
 pub mod service_provider;
