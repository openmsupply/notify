--- conflicted
+++ resolved
@@ -8,11 +8,7 @@
 };
 
 use crate::{
-<<<<<<< HEAD
-    alerts::{send_individual_coldchain_alert, AlertType, ColdchainAlert},
-=======
-    alerts::{queue_temperature_alert, TemperatureAlert},
->>>>>>> a2e81a55
+    alerts::{queue_temperature_alert, AlertType, ColdchainAlert},
     latest_temperature::{self, latest_temperature},
     parse::ColdChainPluginConfig,
     sensor_info::sensor_info,
@@ -264,12 +260,8 @@
                     location_name: sensor_row.location_name.clone(),
                     sensor_id: sensor_id.clone(),
                     sensor_name: sensor_row.sensor_name.clone(),
-<<<<<<< HEAD
-                    datetime: now,
+                    datetime: Local::now().naive_local(), // TODO: Should this be last data time?
                     data_age: data_age,
-=======
-                    datetime: Local::now().naive_local(), // TODO: Should this be last data time?
->>>>>>> a2e81a55
                     temperature: current_temp,
                     alert_type: AlertType::High,
                 }),
@@ -285,12 +277,8 @@
                     location_name: sensor_row.location_name.clone(),
                     sensor_id: sensor_id.clone(),
                     sensor_name: sensor_row.sensor_name.clone(),
-<<<<<<< HEAD
-                    datetime: now,
+                    datetime: Local::now().naive_local(), // TODO: Should this be last data time?
                     data_age: data_age,
-=======
-                    datetime: Local::now().naive_local(), // TODO: Should this be last data time?
->>>>>>> a2e81a55
                     temperature: current_temp,
                     alert_type: AlertType::Low,
                 }),
@@ -353,11 +341,7 @@
 
     for alert in alerts {
         // Send the notifications
-<<<<<<< HEAD
-        let result = send_individual_coldchain_alert(
-=======
         let result = queue_temperature_alert(
->>>>>>> a2e81a55
             ctx,
             Some(notification_config.id.clone()),
             alert,
