--- conflicted
+++ resolved
@@ -47,12 +47,8 @@
     pub alert_type: AlertType,
 }
 
-<<<<<<< HEAD
-pub fn send_individual_coldchain_alert(
-=======
 // Later this function probably won't exist, but serves as a reminder/POC...
 pub fn queue_temperature_alert(
->>>>>>> a2e81a55
     ctx: &ServiceContext,
     config_id: Option<String>,
     alert: ColdchainAlert,
@@ -145,7 +141,7 @@
             notification_type: NotificationType::Email,
         };
 
-        let result = send_individual_coldchain_alert(
+        let result = queue_temperature_alert(
             &context,
             None,
             example_alert.clone(),
@@ -211,7 +207,7 @@
             notification_type: NotificationType::Email,
         };
 
-        let result = send_individual_coldchain_alert(
+        let result = queue_temperature_alert(
             &context,
             None,
             example_alert.clone(),
@@ -277,11 +273,7 @@
             notification_type: NotificationType::Email,
         };
 
-<<<<<<< HEAD
-        let result = send_individual_coldchain_alert(
-=======
         let result = queue_temperature_alert(
->>>>>>> a2e81a55
             &context,
             None,
             example_alert.clone(),
