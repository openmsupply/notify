use crate::{NotificationConfigKind, NotificationConfigRow};

pub fn mock_notification_configs() -> Vec<NotificationConfigRow> {
    vec![
<<<<<<< HEAD
        mock_notification_config_a(),
        mock_notification_config_aa(),
        mock_notification_config_b(),
=======
        mock_coldchain_notification_config_a(),
        mock_coldchain_notification_config_b(),
>>>>>>> 6ab8af05
    ]
}

pub fn mock_coldchain_notification_config_a() -> NotificationConfigRow {
    NotificationConfigRow {
        id: String::from("id_notification_config_a"),
        title: String::from("Notification Config A"),
        kind: NotificationConfigKind::ColdChain,
        configuration_data: String::from("{\"highTemp\":true,\"lowTemp\":false}"),
    }
}

<<<<<<< HEAD
pub fn mock_notification_config_aa() -> NotificationConfigRow {
    NotificationConfigRow {
        id: String::from("id_notification_config_aa"),
        title: String::from("Notification Config AA"),
        kind: NotificationConfigKind::ColdChain,
        configuration_data: String::from("{ \"aa\": \"some data\" }"),
    }
}

pub fn mock_notification_config_b() -> NotificationConfigRow {
=======
pub fn mock_coldchain_notification_config_b() -> NotificationConfigRow {
>>>>>>> 6ab8af05
    NotificationConfigRow {
        id: String::from("id_notification_config_b"),
        title: String::from("Notification Config B"),
        kind: NotificationConfigKind::ColdChain,
        configuration_data: String::from("{\"highTemp\":false,\"lowTemp\":true}"),
    }
}<|MERGE_RESOLUTION|>--- conflicted
+++ resolved
@@ -2,14 +2,9 @@
 
 pub fn mock_notification_configs() -> Vec<NotificationConfigRow> {
     vec![
-<<<<<<< HEAD
-        mock_notification_config_a(),
-        mock_notification_config_aa(),
-        mock_notification_config_b(),
-=======
         mock_coldchain_notification_config_a(),
+        mock_coldchain_notification_config_aa(),
         mock_coldchain_notification_config_b(),
->>>>>>> 6ab8af05
     ]
 }
 
@@ -22,20 +17,16 @@
     }
 }
 
-<<<<<<< HEAD
-pub fn mock_notification_config_aa() -> NotificationConfigRow {
+pub fn mock_coldchain_notification_config_aa() -> NotificationConfigRow {
     NotificationConfigRow {
         id: String::from("id_notification_config_aa"),
         title: String::from("Notification Config AA"),
         kind: NotificationConfigKind::ColdChain,
-        configuration_data: String::from("{ \"aa\": \"some data\" }"),
+        configuration_data: String::from("{\"highTemp\":true,\"lowTemp\":true}"),
     }
 }
 
-pub fn mock_notification_config_b() -> NotificationConfigRow {
-=======
 pub fn mock_coldchain_notification_config_b() -> NotificationConfigRow {
->>>>>>> 6ab8af05
     NotificationConfigRow {
         id: String::from("id_notification_config_b"),
         title: String::from("Notification Config B"),
