--- conflicted
+++ resolved
@@ -14,11 +14,8 @@
         title: String::from("Notification Config A"),
         kind: NotificationConfigKind::ColdChain,
         configuration_data: String::from("{\"highTemp\":true,\"lowTemp\":false}"),
-<<<<<<< HEAD
         status:NotificationConfigStatus::Disabled,
-=======
         parameters: String::from("{}"),
->>>>>>> cb0d27ca
     }
 }
 
@@ -28,11 +25,8 @@
         title: String::from("Notification Config AA"),
         kind: NotificationConfigKind::ColdChain,
         configuration_data: String::from("{\"highTemp\":true,\"lowTemp\":true}"),
-<<<<<<< HEAD
         status:NotificationConfigStatus::Disabled,
-=======
         parameters: String::from("{}"),
->>>>>>> cb0d27ca
     }
 }
 
@@ -42,10 +36,7 @@
         title: String::from("Notification Config B"),
         kind: NotificationConfigKind::ColdChain,
         configuration_data: String::from("{\"highTemp\":false,\"lowTemp\":true}"),
-<<<<<<< HEAD
         status:NotificationConfigStatus::Disabled,
-=======
         parameters: String::from("{}"),
->>>>>>> cb0d27ca
     }
 }