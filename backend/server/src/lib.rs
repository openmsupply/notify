--- conflicted
+++ resolved
@@ -11,6 +11,13 @@
 use log::{error, info};
 use middleware::{add_authentication_context, limit_content_length};
 use repository::{get_storage_connection_manager, run_db_migrations, StorageConnectionManager};
+
+use actix_web::{web::Data, App, HttpServer};
+use std::{
+    ops::DerefMut,
+    sync::{Arc, RwLock},
+};
+use tokio::sync::{oneshot, Mutex};
 
 use service::{
     auth_data::AuthData,
@@ -20,20 +27,7 @@
     token_bucket::TokenBucket,
 };
 
-use actix_web::{web::Data, App, HttpServer};
-use std::{
-    ops::DerefMut,
-    sync::{Arc, RwLock},
-};
-<<<<<<< HEAD
-use tokio::sync::{oneshot, Mutex};
-
-use datasource::get_datasource_pool;
 use telegram::{service::TelegramService, TelegramClient};
-=======
-use telegram::{service::poll_get_updates, TelegramClient, TelegramUpdate};
-use tokio::sync::{oneshot, Mutex};
->>>>>>> f876904e
 
 pub mod configuration;
 pub mod cors;
