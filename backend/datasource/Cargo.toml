[package]
name = "datasource"
version = "0.1.0"
edition = "2021"

[lib]
doctest = false

[dependencies]
<<<<<<< HEAD
diesel = { version = "2.1", features = ["postgres", "serde_json", "r2d2"] }
serde_json = {version="1.0.66"}
serde = {version = "1.0.126", features = ["derive"]}
=======
diesel = { version = "2.1", features = ["postgres", "serde_json"] }
serde_json = {version="1.0.66"}

[features]
default = ["datasource-tests"]
datasource-tests = []
>>>>>>> 900e3be1
<|MERGE_RESOLUTION|>--- conflicted
+++ resolved
@@ -7,15 +7,10 @@
 doctest = false
 
 [dependencies]
-<<<<<<< HEAD
 diesel = { version = "2.1", features = ["postgres", "serde_json", "r2d2"] }
 serde_json = {version="1.0.66"}
 serde = {version = "1.0.126", features = ["derive"]}
-=======
-diesel = { version = "2.1", features = ["postgres", "serde_json"] }
-serde_json = {version="1.0.66"}
 
 [features]
 default = ["datasource-tests"]
-datasource-tests = []
->>>>>>> 900e3be1
+datasource-tests = []