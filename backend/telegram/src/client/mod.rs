--- conflicted
+++ resolved
@@ -168,21 +168,13 @@
     /// An update is considered confirmed as soon as getUpdates is called with an offset higher than its update_id.
     pub async fn get_updates(
         &self,
-<<<<<<< HEAD
-        last_update_id: Option<i64>,
-=======
         last_confirmed_id: Option<i64>,
->>>>>>> 86678187
         timeout: i64,
     ) -> Result<Vec<serde_json::Value>, TelegramError> {
         let url = format!("{}/getUpdates", self.base_url);
         // We add one to the last update_id so we don't get the same updates again
         let params = GetUpdatesParams {
-<<<<<<< HEAD
-            offset: last_update_id.map(|id| id + 1),
-=======
             offset: last_confirmed_id.map(|id| id + 1),
->>>>>>> 86678187
             timeout,
         };
 
