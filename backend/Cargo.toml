[profile.release]
strip = true

[workspace]

members = [
    "server",
    "util",
    "repository",
    "service",
    "graphql",
<<<<<<< HEAD
    "telegram"
=======
    "datasource",
>>>>>>> 71b5446e
]<|MERGE_RESOLUTION|>--- conflicted
+++ resolved
@@ -9,9 +9,6 @@
     "repository",
     "service",
     "graphql",
-<<<<<<< HEAD
-    "telegram"
-=======
-    "datasource",
->>>>>>> 71b5446e
+    "telegram",
+    "datasource"
 ]