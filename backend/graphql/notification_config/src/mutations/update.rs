use async_graphql::*;

use graphql_core::{standard_graphql_error::validate_auth, ContextExt};
use graphql_types::types::{NotificationConfigNode, ConfigStatus};
use service::{
    auth::{Resource, ResourceAccessRequest},
    notification_config::update::UpdateNotificationConfig,
};

use super::{map_error, ModifyNotificationConfigResponse};
#[derive(InputObject, Clone)]
pub struct UpdateNotificationConfigInput {
    pub id: String,
    pub title: Option<String>,
    pub configuration_data: Option<String>,
    pub parameters: Option<String>,
}

pub fn update_notification_config(
    ctx: &Context<'_>,
    input: UpdateNotificationConfigInput,
) -> Result<ModifyNotificationConfigResponse> {
    let user = validate_auth(
        ctx,
        &ResourceAccessRequest {
            resource: Resource::ServerAdmin,
        },
    )?;

    let service_context = ctx.service_context(Some(&user))?;
    match service_context
        .service_provider
        .notification_config_service
        .update_notification_config(&service_context, input.into())
    {
        Ok(config_row) => Ok(ModifyNotificationConfigResponse::Response(
            NotificationConfigNode::from_domain(config_row),
        )),
        Err(error) => map_error(error),
    }
}

<<<<<<< HEAD
#[derive(InputObject, Clone)]
pub struct UpdateNotificationConfigInput {
    pub id: String,
    pub title: Option<String>,
    pub configuration_data: Option<String>,
    pub status: ConfigStatus,
}

=======
>>>>>>> cb0d27ca
impl From<UpdateNotificationConfigInput> for UpdateNotificationConfig {
    fn from(
        UpdateNotificationConfigInput {
            id,
            title,
            configuration_data,
<<<<<<< HEAD
            status,
=======
            parameters,
>>>>>>> cb0d27ca
        }: UpdateNotificationConfigInput,
    ) -> Self {
        UpdateNotificationConfig {
            id,
            title,
            configuration_data,
<<<<<<< HEAD
            status: ConfigStatus::to_domain(status),
=======
            parameters,
>>>>>>> cb0d27ca
        }
    }
}<|MERGE_RESOLUTION|>--- conflicted
+++ resolved
@@ -1,7 +1,7 @@
 use async_graphql::*;
 
 use graphql_core::{standard_graphql_error::validate_auth, ContextExt};
-use graphql_types::types::{NotificationConfigNode, ConfigStatus};
+use graphql_types::types::{ConfigStatus, NotificationConfigNode};
 use service::{
     auth::{Resource, ResourceAccessRequest},
     notification_config::update::UpdateNotificationConfig,
@@ -14,6 +14,7 @@
     pub title: Option<String>,
     pub configuration_data: Option<String>,
     pub parameters: Option<String>,
+    pub status: Option<ConfigStatus>,
 }
 
 pub fn update_notification_config(
@@ -40,39 +41,22 @@
     }
 }
 
-<<<<<<< HEAD
-#[derive(InputObject, Clone)]
-pub struct UpdateNotificationConfigInput {
-    pub id: String,
-    pub title: Option<String>,
-    pub configuration_data: Option<String>,
-    pub status: ConfigStatus,
-}
-
-=======
->>>>>>> cb0d27ca
 impl From<UpdateNotificationConfigInput> for UpdateNotificationConfig {
     fn from(
         UpdateNotificationConfigInput {
             id,
             title,
             configuration_data,
-<<<<<<< HEAD
             status,
-=======
             parameters,
->>>>>>> cb0d27ca
         }: UpdateNotificationConfigInput,
     ) -> Self {
         UpdateNotificationConfig {
             id,
             title,
             configuration_data,
-<<<<<<< HEAD
-            status: ConfigStatus::to_domain(status),
-=======
+            status: status.map(ConfigStatus::to_domain),
             parameters,
->>>>>>> cb0d27ca
         }
     }
 }