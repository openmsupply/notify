[package]
name = "graphql"
version = "0.1.0"
edition = "2018"

[lib]
path = "./lib.rs"

[dependencies]

repository = { path = "../repository" }
service = { path = "../service" }
util = { path = "../util" }
graphql_core = { path = "core" }
graphql_types = { path = "types" }
graphql_general = { path = "general" }
graphql_user_account = { path = "user_account" }
graphql_recipient = { path = "recipient" }
<<<<<<< HEAD
graphql_telegram = { path = "telegram" }
=======
graphql_recipient_list = { path = "recipient_list" }
>>>>>>> 931328de


actix-web = { version = "4.0.1", default-features = false, features = [
  "macros",
] }
async-graphql = { version = "3.0.35", features = [
  "dataloader",
  "chrono",
  "log",
] }
async-graphql-actix-web = "3.0.35"
actix-http = "3.3.1"
async-trait = "0.1.30"
serde = "1.0.126"
serde_json = "1.0.66"
tokio = { version = "1.29", features = ["macros"] }
log = "0.4.14"


[dev-dependencies]
actix-rt = "2.6.0"
assert-json-diff = "2.0.1"<|MERGE_RESOLUTION|>--- conflicted
+++ resolved
@@ -16,11 +16,8 @@
 graphql_general = { path = "general" }
 graphql_user_account = { path = "user_account" }
 graphql_recipient = { path = "recipient" }
-<<<<<<< HEAD
+graphql_recipient_list = { path = "recipient_list" }
 graphql_telegram = { path = "telegram" }
-=======
-graphql_recipient_list = { path = "recipient_list" }
->>>>>>> 931328de
 
 
 actix-web = { version = "4.0.1", default-features = false, features = [
