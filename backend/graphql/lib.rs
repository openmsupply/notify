#![allow(clippy::too_many_arguments)]

mod logger;

use actix_web::web::{self, Data, ReqData};
use actix_web::HttpResponse;
use actix_web::{guard, HttpRequest};
use async_graphql::http::{playground_source, GraphQLPlaygroundConfig};
use async_graphql::{EmptySubscription, MergedObject, SchemaBuilder};
use async_graphql_actix_web::{GraphQLRequest, GraphQLResponse};
use graphql_core::loader::LoaderRegistry;
use graphql_core::{refresh_token_from_cookie, RefreshTokenData, SelfRequest};
use graphql_general::GeneralQueries;

use graphql_recipient::{RecipientMutations, RecipientQueries};
<<<<<<< HEAD
use graphql_telegram::mutations::TelegramMutations;
use graphql_telegram::TelegramQueries;
=======
use graphql_recipient_list::{RecipientListMutations, RecipientListQueries};
>>>>>>> 931328de
use graphql_user_account::{UserAccountMutations, UserAccountQueries};

use logger::{RequestLogger, ResponseLogger};
use repository::StorageConnectionManager;
use service::auth_data::{AuthData, AuthenticationContext};
use service::service_provider::ServiceProvider;
use service::settings::Settings;
use tokio::sync::mpsc::Sender;

#[derive(MergedObject, Default, Clone)]
pub struct FullQuery(
    pub GeneralQueries,
    pub UserAccountQueries,
    pub RecipientQueries,
<<<<<<< HEAD
    pub TelegramQueries,
=======
    pub RecipientListQueries,
>>>>>>> 931328de
);

#[derive(MergedObject, Default, Clone)]
pub struct FullMutation(
    pub UserAccountMutations,
    pub RecipientMutations,
<<<<<<< HEAD
    pub TelegramMutations,
=======
    pub RecipientListMutations,
>>>>>>> 931328de
);

pub type Schema = async_graphql::Schema<FullQuery, FullMutation, async_graphql::EmptySubscription>;
type Builder = SchemaBuilder<FullQuery, FullMutation, EmptySubscription>;

pub fn full_query() -> FullQuery {
    FullQuery(
        GeneralQueries,
        UserAccountQueries,
        RecipientQueries,
<<<<<<< HEAD
        TelegramQueries,
=======
        RecipientListQueries,
>>>>>>> 931328de
    )
}

pub fn full_mutation() -> FullMutation {
<<<<<<< HEAD
    FullMutation(UserAccountMutations, RecipientMutations, TelegramMutations)
=======
    FullMutation(
        UserAccountMutations,
        RecipientMutations,
        RecipientListMutations,
    )
>>>>>>> 931328de
}

pub fn schema_builder() -> Builder {
    Schema::build(full_query(), full_mutation(), EmptySubscription)
}

pub fn build_schema(
    connection_manager: Data<StorageConnectionManager>,
    loader_registry: Data<LoaderRegistry>,
    service_provider: Data<ServiceProvider>,
    auth_data: Data<AuthData>,
    settings_data: Data<Settings>,
    restart_switch: Data<Sender<bool>>,
    self_request: Option<Data<Box<dyn SelfRequest>>>,
    include_logger: bool,
) -> Schema {
    let mut builder = schema_builder()
        .data(connection_manager)
        .data(loader_registry)
        .data(service_provider)
        .data(auth_data)
        .data(settings_data)
        .data(restart_switch);

    if let Some(self_request) = self_request {
        builder = builder.data(self_request)
    }

    if include_logger {
        builder = builder.extension(RequestLogger).extension(ResponseLogger);
    }

    builder.finish()
}

struct SelfRequestImpl {
    schema: Schema,
}
#[async_trait::async_trait]
impl SelfRequest for SelfRequestImpl {
    async fn call(
        &self,
        request: async_graphql::Request,
        user_data: RefreshTokenData,
    ) -> async_graphql::Response {
        let query = request.data(user_data);
        self.schema.execute(query).await
    }
}

pub fn config(
    connection_manager: Data<StorageConnectionManager>,
    loader_registry: Data<LoaderRegistry>,
    service_provider: Data<ServiceProvider>,
    auth_data: Data<AuthData>,
    settings_data: Data<Settings>,
    restart_switch: Data<Sender<bool>>,
) -> impl FnOnce(&mut actix_web::web::ServiceConfig) {
    |cfg| {
        let self_requester: Data<Box<dyn SelfRequest>> = Data::new(Box::new(SelfRequestImpl {
            schema: build_schema(
                connection_manager.clone(),
                loader_registry.clone(),
                service_provider.clone(),
                auth_data.clone(),
                settings_data.clone(),
                restart_switch.clone(),
                None,
                false,
            ),
        }));

        let schema = build_schema(
            connection_manager,
            loader_registry,
            service_provider,
            auth_data,
            settings_data,
            restart_switch,
            Some(self_requester),
            true,
        );

        cfg.app_data(Data::new(schema))
            .service(web::resource("/graphql").guard(guard::Post()).to(graphql))
            .service(web::resource("/graphql").guard(guard::Get()).to(playground));
    }
}

async fn playground() -> HttpResponse {
    HttpResponse::Ok()
        .content_type("text/html; charset=utf-8")
        .body(playground_source(GraphQLPlaygroundConfig::new("/graphql")))
}

async fn graphql(
    schema: Data<Schema>,
    req: GraphQLRequest,
    auth_context: Option<ReqData<AuthenticationContext>>,
    http_req: HttpRequest,
) -> GraphQLResponse {
    log::debug!("Graphql Auth Context: {:?}", auth_context);
    let query = match auth_context {
        Some(auth_context) => req.into_inner().data(auth_context.into_inner()),
        None => req.into_inner(),
    };

    let refresh_token = refresh_token_from_cookie(&http_req);
    log::debug!("Graphql Refresh Token: {:?}", refresh_token);
    let query = query.data(refresh_token);

    schema.execute(query).await.into()
}

#[cfg(test)]
mod test {
    use graphql_core::{assert_graphql_query, test_helpers::setup_graphql_test};
    use repository::mock::MockDataInserts;
    use serde_json::json;

    use crate::{full_mutation, full_query};

    #[actix_rt::test]
    async fn test_graphql_version() {
        // This test should also checks that there are no duplicate types (which will be a panic when schema is built)
        let (_, _, _, settings) = setup_graphql_test(
            full_query(),
            full_mutation(),
            "graphql_lib",
            MockDataInserts::none(),
        )
        .await;
        let expected = json!({
            "apiVersion": "1.0"
        });

        let query = r#"
        query {
            apiVersion
        }
        "#;

        assert_graphql_query!(&settings, query, &None, expected, None);
    }
}<|MERGE_RESOLUTION|>--- conflicted
+++ resolved
@@ -13,12 +13,9 @@
 use graphql_general::GeneralQueries;
 
 use graphql_recipient::{RecipientMutations, RecipientQueries};
-<<<<<<< HEAD
+use graphql_recipient_list::{RecipientListMutations, RecipientListQueries};
 use graphql_telegram::mutations::TelegramMutations;
 use graphql_telegram::TelegramQueries;
-=======
-use graphql_recipient_list::{RecipientListMutations, RecipientListQueries};
->>>>>>> 931328de
 use graphql_user_account::{UserAccountMutations, UserAccountQueries};
 
 use logger::{RequestLogger, ResponseLogger};
@@ -33,22 +30,16 @@
     pub GeneralQueries,
     pub UserAccountQueries,
     pub RecipientQueries,
-<<<<<<< HEAD
+    pub RecipientListQueries,
     pub TelegramQueries,
-=======
-    pub RecipientListQueries,
->>>>>>> 931328de
 );
 
 #[derive(MergedObject, Default, Clone)]
 pub struct FullMutation(
     pub UserAccountMutations,
     pub RecipientMutations,
-<<<<<<< HEAD
+    pub RecipientListMutations,
     pub TelegramMutations,
-=======
-    pub RecipientListMutations,
->>>>>>> 931328de
 );
 
 pub type Schema = async_graphql::Schema<FullQuery, FullMutation, async_graphql::EmptySubscription>;
@@ -59,24 +50,18 @@
         GeneralQueries,
         UserAccountQueries,
         RecipientQueries,
-<<<<<<< HEAD
+        RecipientListQueries,
         TelegramQueries,
-=======
-        RecipientListQueries,
->>>>>>> 931328de
     )
 }
 
 pub fn full_mutation() -> FullMutation {
-<<<<<<< HEAD
-    FullMutation(UserAccountMutations, RecipientMutations, TelegramMutations)
-=======
     FullMutation(
         UserAccountMutations,
         RecipientMutations,
         RecipientListMutations,
+        TelegramMutations,
     )
->>>>>>> 931328de
 }
 
 pub fn schema_builder() -> Builder {
